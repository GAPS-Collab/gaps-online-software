use crossbeam_channel::Sender;
use liftof_lib::{PowerStatusEnum, TofComponent, LTBThresholdName};
use tof_dataclasses::errors::CmdError;
use tof_dataclasses::packets::{TofPacket, PacketType};
use tof_dataclasses::commands::{
    TofCommand,
    TofCommandCode,
    //TofCommandResp,
    //TofResponse
};
use tof_dataclasses::constants::PAD_CMD_32BIT;
<<<<<<< HEAD
//use zmq::Socket;
=======
use tof_dataclasses::serialization::Serialization;
use zmq::Socket;
>>>>>>> 19fa9c06

#[macro_use] extern crate log;
extern crate clap;
extern crate colored;

//extern crate local_ip_address;
extern crate crossbeam_channel;
extern crate liftof_lib;

extern crate zmq;
extern crate tof_dataclasses;
extern crate tof_control;

pub mod constants;
pub mod threads;
pub mod settings;

/// Function that just replies to a moni command send to tofcpu
pub fn send_power_response(resp_socket_opt: Option<Socket>,
                           power_status: PowerStatusEnum)
                           -> Result<TofCommandCode, CmdError> {

  match power_status {
    PowerStatusEnum::ON  => (), // nothing to do here, its already on if it received
    PowerStatusEnum::OFF => {
      error!("Command not implemented"); // TODO HOW DO WE SOFT REB
      return Err(CmdError::PowerError);
    },
    _ => {
      error!("Command not supported");
      return Err(CmdError::PowerError);
    }
  }
  let mut tp = TofPacket::new();
  tp.packet_type = PacketType::CPUMoniData;
  tp.payload = vec![TofComponent::TofCpu as u8, 0u8];
  // TODO HOW TO SOF REBOOT TOFCPU
  
  match resp_socket_opt {
    None => Ok(TofCommandCode::CmdPower),
    Some(resp_socket) => {
      match resp_socket.send(tp.to_bytestream(), 0) {
        Err(err) => {
          error!("Unable to reply to command, error{err}");
          return Err(CmdError::MoniError);
        },
        Ok(_)    => {
          info!("Replied to moni command");
          return Ok(TofCommandCode::CmdMoni)
        }
      }
    }
  }
}

/// Power function that targets the component specified, no ID
pub fn send_power(resp_socket_opt: Option<Socket>,
                  outgoing: Sender<TofPacket>,
                  component: TofComponent,
                  power_status: PowerStatusEnum)
                  -> Result<TofCommandCode, CmdError> {
  // no ID in the payload
  let payload: u32 = PAD_CMD_32BIT | (component as u32) << 24 | (power_status as u32);
  let power = TofCommand::Power(payload);
  
  let tp = TofPacket::from(&power);
  let tp_c: TofPacket = tp.clone();

  match outgoing.send(tp) {
    Err(err) => {
      error!("Unable to send command, error{err}");
      return Err(CmdError::PowerError);
    },
    Ok(_)    => {
      info!("Power command sent to RBs")
    }
  }
  
  match resp_socket_opt {
    None => Ok(TofCommandCode::CmdPower),
    Some(resp_socket) => {
      match resp_socket.send(tp_c.to_bytestream(), 0) {
        Err(err) => {
          error!("Unable to reply to command, error{err}");
          return Err(CmdError::PowerError);
        },
        Ok(_)    => {
          info!("Replied to power command");
          return Ok(TofCommandCode::CmdPower)
        }
      }
    }
  }
}

/// Power function that targets the component specified with supplied ID
pub fn send_power_id(resp_socket_opt: Option<Socket>,
                     outgoing: Sender<TofPacket>,
                     component: TofComponent,
                     power_status: PowerStatusEnum,
                     component_id: u8)
                     -> Result<TofCommandCode, CmdError> {
  let payload: u32 = PAD_CMD_32BIT | (component as u32) << 24 | (component_id as u32) << 16 | (power_status as u32);
  let power_id = TofCommand::Power(payload);
  
  let tp = TofPacket::from(&power_id);
  let tp_c: TofPacket = tp.clone();
  
  match outgoing.send(tp) {
    Err(err) => {
      error!("Unable to send command, error{err}");
      return Err(CmdError::PowerError);
    },
    Ok(_)    => {
      info!("Power command sent to component")
    }
  }
  
  match resp_socket_opt {
    None => Ok(TofCommandCode::CmdPower),
    Some(resp_socket) => {
      match resp_socket.send(tp_c.to_bytestream(), 0) {
        Err(err) => {
          error!("Unable to reply to command, error{err}");
          return Err(CmdError::PowerError);
        },
        Ok(_)    => {
          info!("Replied to power command");
          return Ok(TofCommandCode::CmdPower)
        }
      }
    }
  }
}

/// Power function that targets the component specified with supplied ID
pub fn send_power_preamp(resp_socket_opt: Option<Socket>,
                         outgoing: Sender<TofPacket>,
                         power_status: PowerStatusEnum,
                         preamp_id: u8,
                         preamp_bias: u16)
                         -> Result<TofCommandCode, CmdError> {
  // bias only if ON and Cycle
  let payload: u32 = match power_status {
    PowerStatusEnum::OFF => 
      (TofComponent::Preamp as u32) << 16 | (preamp_id as u32) << 8 | 0u32,
    PowerStatusEnum::ON => 
      (TofComponent::Preamp as u32) << 16 | (preamp_id as u32) << 8 | preamp_bias as u32,
    PowerStatusEnum::Cycle => 
      (TofComponent::Preamp as u32) << 16 | (preamp_id as u32) << 8 | preamp_bias as u32,
    _ => {
      warn!("Status unknown, not doing stuff.");
      return Err(CmdError::PowerError);
    }
  };
  let power_preamp = TofCommand::Power(payload);
  
  let tp = TofPacket::from(&power_preamp);
  let tp_c: TofPacket = tp.clone();
  
  match outgoing.send(tp) {
    Err(err) => {
      error!("Unable to send command, error{err}");
      return Err(CmdError::PowerError);
    },
    Ok(_)    => {
      info!("Power command sent to Preamps")
    }
  }
  
  match resp_socket_opt {
    None => Ok(TofCommandCode::CmdPower),
    Some(resp_socket) => {
      match resp_socket.send(tp_c.to_bytestream(), 0) {
        Err(err) => {
          error!("Unable to reply to command, error{err}");
          return Err(CmdError::PowerError);
        },
        Ok(_)    => {
          info!("Replied to power command");
          return Ok(TofCommandCode::CmdPower)
        }
      }
    }
  }
}

/// Default function that starts calibration on all RBs
/// with default values.
pub fn send_default_calibration(resp_socket_opt: Option<Socket>,
                                outgoing: Sender<TofPacket>,
                                voltage_level: u16,
                                rb_id: u8,
                                extra: u8)
                                -> Result<TofCommandCode, CmdError> {
  let payload: u32
    = (voltage_level as u32) << 16 | (rb_id as u32) << 8 | (extra as u32);
  let default_calib = TofCommand::DefaultCalibration(payload);

  let tp = TofPacket::from(&default_calib);
  let tp_c: TofPacket = tp.clone();
  
  match outgoing.send(tp) {
    Err(err) => {
      error!("Unable to send command, error{err}");
      return Err(CmdError::CalibrationError);
    },
    Ok(_)    => {
      info!("Calibration command sent")
    }
  }
  
  match resp_socket_opt {
    None => Ok(TofCommandCode::CmdDefaultCalibration),
    Some(resp_socket) => {
      match resp_socket.send(tp_c.to_bytestream(), 0) {
        Err(err) => {
          error!("Unable to reply to command, error{err}");
          return Err(CmdError::CalibrationError);
        },
        Ok(_)    => {
          info!("Replied to calibration command");
          return Ok(TofCommandCode::CmdDefaultCalibration)
        }
      }
    }
  }
}

/// Function that starts voltage calibration on a specific
/// RB with the specified voltage level and extras (not
/// implemented)
pub fn send_noi_calibration(resp_socket_opt: Option<Socket>,
                            outgoing: Sender<TofPacket>,
                            rb_id: u8,
                            extra: u8)
                            -> Result<TofCommandCode, CmdError> {
  let payload: u32 = PAD_CMD_32BIT | (rb_id as u32) << 8 | (extra as u32);
  let noi_calib = TofCommand::NoiCalibration(payload);

  let tp = TofPacket::from(&noi_calib);
  let tp_c: TofPacket = tp.clone();
  
  match outgoing.send(tp) {
    Err(err) => {
      error!("Unable to send command, error{err}");
      return Err(CmdError::PowerError);
    },
    Ok(_)    => {
      info!("Calibration command sent")
    }
  }
  
  match resp_socket_opt {
    None => Ok(TofCommandCode::CmdPower),
    Some(resp_socket) => {
      match resp_socket.send(tp_c.to_bytestream(), 0) {
        Err(err) => {
          error!("Unable to reply to command, error{err}");
          return Err(CmdError::CalibrationError);
        },
        Ok(_)    => {
          info!("Replied to calibration command");
          return Ok(TofCommandCode::CmdNoiCalibration)
        }
      }
    }
  }
}

/// Function that starts voltage calibration on a specific
/// RB with the specified voltage level and extras (not
/// implemented)
pub fn send_voltage_calibration(resp_socket_opt: Option<Socket>,
                                outgoing: Sender<TofPacket>,
                                voltage_level: u16,
                                rb_id: u8,
                                extra: u8)
                                -> Result<TofCommandCode, CmdError> {
  let payload: u32
    = (voltage_level as u32) << 16 | (rb_id as u32) << 8 | (extra as u32);
  let voltage_calib = TofCommand::VoltageCalibration(payload);

  let tp = TofPacket::from(&voltage_calib);
  let tp_c: TofPacket = tp.clone();
  
  match outgoing.send(tp) {
    Err(err) => {
      error!("Unable to send command, error{err}");
      return Err(CmdError::PowerError);
    },
    Ok(_)    => {
      info!("Calibration command sent")
    }
  }
  
  match resp_socket_opt {
    None => Ok(TofCommandCode::CmdPower),
    Some(resp_socket) => {
      match resp_socket.send(tp_c.to_bytestream(), 0) {
        Err(err) => {
          error!("Unable to reply to command, error{err}");
          return Err(CmdError::CalibrationError);
        },
        Ok(_)    => {
          info!("Replied to calibration command");
          return Ok(TofCommandCode::CmdVoltageCalibration)
        }
      }
    }
  }
}

/// Function that starts timing calibration on a specific
/// RB with the specified voltage level and extras (not
/// implemented)
pub fn send_timing_calibration(resp_socket_opt: Option<Socket>,
                               outgoing: Sender<TofPacket>,
                               voltage_level: u16,
                               rb_id: u8,
                               extra: u8)
                               -> Result<TofCommandCode, CmdError> {
  let payload: u32
    = (voltage_level as u32) << 16 | (rb_id as u32) << 8 | (extra as u32);
  let timing_calib = TofCommand::TimingCalibration(payload);

  let tp = TofPacket::from(&timing_calib);
  let tp_c: TofPacket = tp.clone();
  
  match outgoing.send(tp) {
    Err(err) => {
      error!("Unable to send command, error{err}");
      return Err(CmdError::PowerError);
    },
    Ok(_)    => {
      info!("Calibration command sent")
    }
  }
  
  match resp_socket_opt {
    None => Ok(TofCommandCode::CmdPower),
    Some(resp_socket) => {
      match resp_socket.send(tp_c.to_bytestream(), 0) {
        Err(err) => {
          error!("Unable to reply to command, error{err}");
          return Err(CmdError::CalibrationError);
        },
        Ok(_)    => {
          info!("Replied to calibration command");
          return Ok(TofCommandCode::CmdTimingCalibration)
        }
      }
    }
  }
}

/// Function that sends the threshold to be set on all or
/// specific LTBs
pub fn send_ltb_threshold_set(resp_socket_opt: Option<Socket>,
                              outgoing: Sender<TofPacket>,
                              ltb_id: u8,
                              threshold_name: LTBThresholdName,
                              threshold_level: u16)
                              -> Result<TofCommandCode, CmdError> {
  let payload: u32
  = (ltb_id as u32) << 24 | (threshold_name as u32) << 16 | (threshold_level as u32);
  let ltb_threshold = TofCommand::SetThresholds(payload);

  let tp = TofPacket::from(&ltb_threshold);
  let tp_c: TofPacket = tp.clone();
  
  match outgoing.send(tp) {
    Err(err) => {
      error!("Unable to send command, error{err}");
      return Err(CmdError::PowerError);
    },
    Ok(_)    => {
      info!("Threshold set command sent")
    }
  }
  
  match resp_socket_opt {
    None => Ok(TofCommandCode::CmdPower),
    Some(resp_socket) => {
      match resp_socket.send(tp_c.to_bytestream(), 0) {
        Err(err) => {
          error!("Unable to reply to command, error{err}");
          return Err(CmdError::ThresholdSetError);
        },
        Ok(_)    => {
          info!("Replied to threshold set command");
          return Ok(TofCommandCode::CmdSetThresholds)
        }
      }
    }
  }
}

/// Function that sends the threshold to be set on all or
/// specific LTBs
pub fn send_preamp_bias_set(resp_socket_opt: Option<Socket>,
                            outgoing: Sender<TofPacket>,
                            preamp_id: u8,
                            preamp_bias: u16)
                            -> Result<TofCommandCode, CmdError> {
  let payload: u32
  = PAD_CMD_32BIT | (preamp_id as u32) << 16 | (preamp_bias as u32);
  let preamp_bias = TofCommand::SetPreampBias(payload);

  let tp = TofPacket::from(&preamp_bias);
  let tp_c: TofPacket = tp.clone();
  
  match outgoing.send(tp) {
    Err(err) => {
      error!("Unable to send command, error{err}");
      return Err(CmdError::PowerError);
    },
    Ok(_)    => {
      info!("Preamp bias set command sent")
    }
  }
  
  match resp_socket_opt {
    None => Ok(TofCommandCode::CmdPower),
    Some(resp_socket) => {
      match resp_socket.send(tp_c.to_bytestream(), 0) {
        Err(err) => {
          error!("Unable to reply to command, error{err}");
          return Err(CmdError::ThresholdSetError);
        },
        Ok(_)    => {
          info!("Replied to Preamp bias set command");
          return Ok(TofCommandCode::CmdSetPreampBias)
        }
      }
    }
  }
}

/// Default function that starts run data taking on all RBs
/// with default values.
pub fn send_run_start(resp_socket_opt: Option<Socket>,
                      outgoing: Sender<TofPacket>,
                      run_type: u8,
                      rb_id: u8,
                      event_no: u8)
                      -> Result<TofCommandCode, CmdError> {
  let payload: u32
  = PAD_CMD_32BIT | (run_type as u32) << 16 | (rb_id as u32) << 8 | (event_no as u32);
  let run_start = TofCommand::DataRunStart(payload);

  let tp = TofPacket::from(&run_start);
  let tp_c: TofPacket = tp.clone();
  
  match outgoing.send(tp) {
    Err(err) => {
      error!("Unable to send command, error{err}");
      return Err(CmdError::PowerError);
    },
    Ok(_)    => {
      info!("Start run command sent")
    }
  }
  
  match resp_socket_opt {
    None => Ok(TofCommandCode::CmdPower),
    Some(resp_socket) => {
      match resp_socket.send(tp_c.to_bytestream(), 0) {
        Err(err) => {
          error!("Unable to reply to command, error{err}");
          return Err(CmdError::RunStartError);
        },
        Ok(_)    => {
          info!("Replied to start run command");
          return Ok(TofCommandCode::CmdDataRunStart)
        }
      }
    }
  }
}

/// Default function that starts run data taking on all RBs
/// with default values.
pub fn send_run_stop(resp_socket_opt: Option<Socket>,
                     outgoing: Sender<TofPacket>,
                     rb_id: u8)
                     -> Result<TofCommandCode, CmdError> {
  let payload: u32 = PAD_CMD_32BIT | (rb_id as u32);
  let run_stop = TofCommand::DataRunStop(payload);

  let tp = TofPacket::from(&run_stop);
  let tp_c: TofPacket = tp.clone();
  
  match outgoing.send(tp) {
    Err(err) => {
      error!("Unable to send command, error{err}");
      return Err(CmdError::PowerError);
    },
    Ok(_)    => {
      info!("Stop run command sent")
    }
  }
  
  match resp_socket_opt {
    None => Ok(TofCommandCode::CmdPower),
    Some(resp_socket) => {
      match resp_socket.send(tp_c.to_bytestream(), 0) {
        Err(err) => {
          error!("Unable to reply to command, error{err}");
          return Err(CmdError::RunStopError);
        },
        Ok(_)    => {
          info!("Replied to stop run command");
          return Ok(TofCommandCode::CmdDataRunStop)
        }
      }
    }
  }
}

/// Function that manages ping commands from ground
pub fn send_ping(resp_socket_opt: Option<Socket>,
                 outgoing: Sender<TofPacket>,
                 tof_component: TofComponent,
                 id: u8)
                 -> Result<TofCommandCode, CmdError> {
  let payload: u32 = PAD_CMD_32BIT | (tof_component as u32) << 8 | (id as u32);
  let ping = TofCommand::Ping(payload);

  let tp = TofPacket::from(&ping);
  let tp_c: TofPacket = tp.clone();
  
  match outgoing.send(tp) {
    Err(err) => {
      error!("Unable to send command, error{err}");
      return Err(CmdError::PowerError);
    },
    Ok(_)    => {
      info!("Ping command sent")
    }
  }
  
  match resp_socket_opt {
    None => Ok(TofCommandCode::CmdPower),
    Some(resp_socket) => {
      match resp_socket.send(tp_c.to_bytestream(), 0) {
        Err(err) => {
          error!("Unable to reply to command, error{err}");
          return Err(CmdError::PingError);
        },
        Ok(_)    => {
          info!("Replied to ping command");
          return Ok(TofCommandCode::CmdPing)
        }
      }
    }
  }
}

/// Function that just replies to a ping command send to tofcpu
pub fn send_ping_response(resp_socket_opt: Option<Socket>)
                          -> Result<TofCommandCode, CmdError> {
  let mut tp = TofPacket::new();
  tp.packet_type = PacketType::Ping;
  tp.payload = vec![TofComponent::TofCpu as u8, 0u8];
  
  match resp_socket_opt {
    None => Ok(TofCommandCode::CmdPower),
    Some(resp_socket) => {
      match resp_socket.send(tp.to_bytestream(), 0) {
        Err(err) => {
          error!("Unable to reply to command, error{err}");
          return Err(CmdError::PingError);
        },
        Ok(_)    => {
          info!("Replied to ping command");
          return Ok(TofCommandCode::CmdPing)
        }
      }
    }
  }
}

/// Function that manages moni commands from ground
pub fn send_moni(resp_socket_opt: Option<Socket>,
                 outgoing: Sender<TofPacket>,
                 tof_component: TofComponent,
                 id: u8)
                 -> Result<TofCommandCode, CmdError> {
  let payload: u32 = PAD_CMD_32BIT | (tof_component as u32) << 8 | (id as u32);
  let moni = TofCommand::Moni(payload);

  let tp = TofPacket::from(&moni);
  let tp_c: TofPacket = tp.clone();
  
  match outgoing.send(tp) {
    Err(err) => {
      error!("Unable to send command, error{err}");
      return Err(CmdError::PowerError);
    },
    Ok(_)    => {
      info!("Moni command sent")
    }
  }
  
  match resp_socket_opt {
    None => Ok(TofCommandCode::CmdPower),
    Some(resp_socket) => {
      match resp_socket.send(tp_c.to_bytestream(), 0) {
        Err(err) => {
          error!("Unable to reply to command, error{err}");
          return Err(CmdError::MoniError);
        },
        Ok(_)    => {
          info!("Replied to moni command");
          return Ok(TofCommandCode::CmdMoni)
        }
      }
    }
  }
}

/// Function that just replies to a moni command send to tofcpu
pub fn send_moni_response(resp_socket_opt: Option<Socket>)
                          -> Result<TofCommandCode, CmdError> {
  let mut tp = TofPacket::new();
  tp.packet_type = PacketType::CPUMoniData;
  tp.payload = vec![TofComponent::TofCpu as u8, 0u8];
  
  match resp_socket_opt {
    None => Ok(TofCommandCode::CmdPower),
    Some(resp_socket) => {
      match resp_socket.send(tp.to_bytestream(), 0) {
        Err(err) => {
          error!("Unable to reply to command, error{err}");
          return Err(CmdError::MoniError);
        },
        Ok(_)    => {
          info!("Replied to moni command");
          return Ok(TofCommandCode::CmdMoni)
        }
      }
    }
  }
}

/// Function that send a restart command to RBs
pub fn send_systemd_reboot(resp_socket_opt: Option<Socket>,
                  outgoing: Sender<TofPacket>,
                           id: u8)
                           -> Result<TofCommandCode, CmdError> {
  let payload: u32 = PAD_CMD_32BIT | (id as u32);
  let systemd_reboot = TofCommand::SystemdReboot(payload);

  let tp = TofPacket::from(&systemd_reboot);
  let tp_c: TofPacket = tp.clone();
  
  match outgoing.send(tp) {
    Err(err) => {
      error!("Unable to send command, error{err}");
      return Err(CmdError::PowerError);
    },
    Ok(_)    => {
      info!("Systemd reboot command sent")
    }
  }
  
  match resp_socket_opt {
    None => Ok(TofCommandCode::CmdPower),
    Some(resp_socket) => {
      match resp_socket.send(tp_c.to_bytestream(), 0) {
        Err(err) => {
          error!("Unable to reply to command, error{err}");
          return Err(CmdError::SystemdRebootError);
        },
        Ok(_)    => {
          info!("Replied to systemd reboot command");
          return Ok(TofCommandCode::CmdSystemdReboot)
        }
      }
    }
  }
}

pub fn prefix_tof_cpu(input : &mut Vec<u8>) -> Vec<u8> {
  let mut bytestream : Vec::<u8>;
  let tof_cpu : String;
  tof_cpu = String::from("TOFCPU");
  //let mut response = 
  bytestream = tof_cpu.as_bytes().to_vec();
  //bytestream.append(&mut resp.to_bytestream());
  bytestream.append(input);
  bytestream
}<|MERGE_RESOLUTION|>--- conflicted
+++ resolved
@@ -9,12 +9,8 @@
     //TofResponse
 };
 use tof_dataclasses::constants::PAD_CMD_32BIT;
-<<<<<<< HEAD
-//use zmq::Socket;
-=======
 use tof_dataclasses::serialization::Serialization;
 use zmq::Socket;
->>>>>>> 19fa9c06
 
 #[macro_use] extern crate log;
 extern crate clap;

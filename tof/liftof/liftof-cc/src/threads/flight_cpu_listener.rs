--- conflicted
+++ resolved
@@ -58,302 +58,294 @@
   let sleep_time    = Duration::from_secs(cmd_interval);
   'main: loop {
     info!("Main loop tof listener executing");
+    let pack : TofPacket;
     if timer.elapsed().as_secs() >= cmd_interval {
       info!("Listening for flight CPU comms");
       timer     = Instant::now();
-
-      match cmd_socket.recv_bytes(0) {
-        Err(err) => trace!("No new packet, err {err}"),
-<<<<<<< HEAD
-        Ok(pack) => {
-          debug!("Got new tof packet {}", pack.packet_type);
-          match pack.packet_type {
-            PacketType::TofCommand => {
-              // we have to strip off the topic
-              match TofCommand::from_bytestream(&pack.payload, &mut 0) {
+      match incoming.try_recv() { // we want to be non-blocking here
+        Err(err) => {
+          trace!("did not receive a new command over cb channel!"),
+          match cmd_socket.recv_bytes(zmq::DONTWAIT) {
+            Err(err) => trace!("No new packet, err {err}"),
+            Ok(buffer) => {
+              match TofPacket::from_bytestream(&buffer, &mut 1) {
                 Err(err) => {
-                  error!("Problem decoding command {}", err);
-                }
-                Ok(cmd)  => {
-                  // we got a valid tof command, forward it and wait for the 
-                  // response
-                  //let tof_resp  = TofResponse::GeneralFail(TofCommandResp::RespErrNotImplemented as u32);
-                  //let resp_not_implemented = crate::prefix_tof_cpu(&mut tof_resp.to_bytestream());
-                  //let resp_not_implemented = TofResponse::GeneralFail(RESP_ERR_NOTIMPLEMENTED);
-                  let outgoing_c = outgoing.clone();
-=======
-        Ok(buffer) => {
-          match TofPacket::from_bytestream(&buffer, &mut 1) {
-            Err(err) => {
-              error!("Unknown packet...{:?}", err);
-              continue;  
-            },
-            Ok(pack) => {
-              info!("Got new tof packet {}", pack.packet_type);
-              match pack.packet_type {
-                PacketType::TofCommand => {
-                  // we have to strip off the topic
-                  match TofCommand::from_bytestream(&pack.payload, &mut 0) {
-                    Err(err) => {
-                      error!("Problem decoding command {}", err);
-                    }
-                    Ok(cmd)  => {
-                      // we got a valid tof command
-                      // interpret it
-
-                      // forward it and wait for the 
-                      // response
-                      let tof_resp  = TofResponse::GeneralFail(TofCommandResp::RespErrNotImplemented as u32);
-                      let resp_not_implemented = crate::prefix_tof_cpu(&mut tof_resp.to_bytestream());
-                      //let resp_not_implemented = TofResponse::GeneralFail(RESP_ERR_NOTIMPLEMENTED);
-                      let outgoing_c = outgoing.clone();
->>>>>>> 19fa9c06
-
-                      let resp_socket = ctx.socket(zmq::PUB).expect("Unable to create 0MQ PUB socket!");
-                      info!("Will set up 0MQ PUB socket to reply to flight cpu commands at address {flight_address_pub}");
-                      resp_socket.connect(flight_address_pub).expect("Unable to bind to data (PUB) socket {data_adress}");
-                      info!("ZMQ SUB Socket for flight cpu responder bound to {flight_address_pub}");
-
-                      let return_val: Result<TofCommandCode, CmdError>;
-                      match cmd {
-                        TofCommand::Unknown (_) => {
-                          info!("Received unknown command");
-                          return_val = Err(CmdError::UnknownError);
-                        },
-                        TofCommand::Listen (_) => {
-                          info!("Listening inception!");
-                          return_val = Err(CmdError::ListenError);
-                        },
-                        TofCommand::Ping (value) => {
-                          info!("Received ping command");
-                          // MSB third 8 bits are
-                          let tof_component: TofComponent = TofComponent::from(((value & (MASK_CMD_8BIT << 8)) >> 8) as u8);
-                          // MSB fourth 8 bits are 
-                          let id: u8 = (value & MASK_CMD_8BIT) as u8;
-
-                          if tof_component == TofComponent::Unknown {
-                            info!("The command is not valid for {}", TofComponent::Unknown);
-                            // The packet was not for this RB so bye
-                            continue;
-                          } else {
-                            match tof_component {
-                              TofComponent::TofCpu => return_val = crate::send_ping_response(Some(resp_socket)),
-                              TofComponent::RB  |
-                              TofComponent::LTB |
-                              TofComponent::MT     => return_val = crate::send_ping(Some(resp_socket), outgoing_c,  tof_component, id),
-                              _                    => {
-                                error!("The ping command is not implemented for this TofComponent!");
-                                return_val = Err(CmdError::NotImplementedError);
-                              }
-                            }
-                          }
-                        },
-                        TofCommand::Moni (value) => {
-                          info!("Received moni command");
-                          // MSB third 8 bits are 
-                          let tof_component: TofComponent = TofComponent::from(((value & (MASK_CMD_8BIT << 8)) >> 8) as u8);
-                          // MSB fourth 8 bits are 
-                          let id: u8 = (value & MASK_CMD_8BIT) as u8;
-
-                          if tof_component == TofComponent::Unknown {
-                            // The packet was not for this RB so bye
-                            continue;
-                          } else {
-                            match tof_component {
-                              TofComponent::TofCpu => return_val = crate::send_moni_response(Some(resp_socket)),
-                              TofComponent::RB  |
-                              TofComponent::LTB |
-                              TofComponent::MT     => return_val = crate::send_moni(Some(resp_socket), outgoing_c,  tof_component, id),
-                              _                    => {
-                                error!("The moni command is not implemented for this TofComponent!");
-                                return_val = Err(CmdError::NotImplementedError);
-                              }
-                            }
-                          }
-                        },
-                        TofCommand::Power   (value) => {
-                          info!("Received power command");
-                          // MSB second 8 bits are tof component
-                          let tof_component: TofComponent = TofComponent::from(((value & (MASK_CMD_8BIT << 16)) >> 16) as u8);
-                          // MSB third 8 bits are 
-                          let component_id: u8 = ((value & MASK_CMD_8BIT << 8) >> 8) as u8;
-                          // MSB fourth 8 bits are 
-                          let power_status: PowerStatusEnum = PowerStatusEnum::from((value & MASK_CMD_8BIT) as u8);
-                          // TODO implement proper routines
-
-                          match tof_component {
-                            TofComponent::All      |
-                            TofComponent::MT       |
-                            TofComponent::AllButMT => {
-                              return_val = crate::send_power(Some(resp_socket), outgoing_c,  tof_component, power_status);
-                            },
-                            TofComponent::LTB      |
-                            TofComponent::Preamp   => {
-                              return_val = crate::send_power_id(Some(resp_socket), outgoing_c,  tof_component, power_status, component_id);
-                            },
-                            TofComponent::TofCpu   => {
-                              return_val = crate::send_power_response(Some(resp_socket), power_status);
-                            },
-                            _                      => {
-                              return_val = Err(CmdError::NotImplementedError);
-                              error!("Power operation not implemented for Unknown!")
-                            }
-                          }
-                        },
-                        TofCommand::SetThresholds   (value) =>  {
-                          info!("Received set threshold command! Will communicate to LTBs");
-                          // MSB first 8 bits are LTB ID
-                          let ltb_id: u8 = ((value & (MASK_CMD_8BIT << 24)) >> 24) as u8;
-                          // MSB second 8 bits are LTB ID
-                          let threshold_name: LTBThresholdName = LTBThresholdName::from(((value & (MASK_CMD_8BIT << 16)) >> 16) as u8);
-                          // MSB third 16 bits are extra (not used)
-                          let threshold_level: u16 = (value & MASK_CMD_16BIT) as u16;
-                          return_val = crate::send_ltb_threshold_set(Some(resp_socket), outgoing_c,  ltb_id, threshold_name, threshold_level);
-                        },
-                        TofCommand::SetMTConfig  (_) => {
-                          info!("Received set MT config command");
-                          warn!("Not implemented");
-                          return_val = Err(CmdError::NotImplementedError);
-                        },
-                        TofCommand::SetPreampBias   (value) =>  {
-                          info!("Received set preamp bias command! Will communicate to preamps");
-                          // MSB second 8 bits are LTB ID
-                          let preamp_id: u8 = ((value & (MASK_CMD_8BIT << 16)) >> 16) as u8;
-                          // MSB third 16 bits are extra (not used)
-                          let preamp_bias: u16 = (value & MASK_CMD_16BIT) as u16;
-                          return_val = crate::send_preamp_bias_set(Some(resp_socket), outgoing_c,  preamp_id, preamp_bias);
-                        },
-                        TofCommand::DataRunStop(value)   => {
-                          info!("Received data run stop command");
-                          // MSB fourth 8 bits are RB ID
-                          let rb_id: u8 = (value & MASK_CMD_8BIT) as u8;
-
-                          return_val = crate::send_run_stop(Some(resp_socket), outgoing_c,  rb_id);
-                        },
-                        TofCommand::DataRunStart (value) => {
-                          info!("Received data run start command");
-                          // MSB second 8 bits are run_type
-                          let run_type: u8 = ((value & (MASK_CMD_8BIT << 16)) >> 16) as u8;
-                          // MSB third 8 bits are RB ID
-                          let rb_id: u8    = ((value & (MASK_CMD_8BIT << 8)) >> 8) as u8;
-                          // MSB fourth 8 bits are event number
-                          let event_no: u8 = (value & MASK_CMD_8BIT) as u8;
-                          // let's start a run. The value of the TofCommnad shall be 
-                          // nevents
-
-                          return_val = crate::send_run_start(Some(resp_socket), outgoing_c,  run_type, rb_id, event_no);
-                        },
-                        TofCommand::StartValidationRun  (_) => {
-                          info!("Received start validation run command");
-                          warn!("Not implemented");
-                          return_val = Err(CmdError::NotImplementedError);
-                        },
-                        TofCommand::GetFullWaveforms  (_) => {
-                          info!("Received get full waveforms command");
-                          warn!("Not implemented");
-                          return_val = Err(CmdError::NotImplementedError);
-                        },
-                        // Voltage and timing calibration is connected now
-                        TofCommand::NoiCalibration (value) => {
-                          info!("Received no input calibration command");
-                          // MSB third 8 bits are RB ID
-                          let rb_id: u8 = ((value & (MASK_CMD_8BIT << 8)) >> 8) as u8;
-                          // MSB fourth 8 bits are extra (not used)
-                          let extra: u8 = (value & MASK_CMD_8BIT) as u8;
-                          
-                          return_val = crate::send_noi_calibration(Some(resp_socket), outgoing_c,  rb_id, extra);
-                        },
-                        TofCommand::VoltageCalibration (value) => {
-                          info!("Received voltage calibration command");
-                          // MSB first 16 bits are voltage level
-                          let voltage_level: u16 = ((value & (MASK_CMD_16BIT << 16)) >> 16) as u16;
-                          // MSB third 8 bits are RB ID
-                          let rb_id: u8 = ((value & (MASK_CMD_8BIT << 8)) >> 8) as u8;
-                          // MSB fourth 8 bits are extra (not used)
-                          let extra: u8 = (value & MASK_CMD_8BIT) as u8;
-                          
-                          return_val = crate::send_voltage_calibration(Some(resp_socket), outgoing_c,  voltage_level, rb_id, extra);
-                        },
-                        TofCommand::TimingCalibration  (value) => {
-                          info!("Received timing calibration command");
-                          // MSB first 16 bits are voltage level
-                          let voltage_level: u16 = ((value & (MASK_CMD_16BIT << 16)) >> 16) as u16;
-                          // MSB third 8 bits are RB ID
-                          let rb_id: u8 = ((value & (MASK_CMD_8BIT << 8)) >> 8) as u8;
-                          // MSB fourth 8 bits are extra (not used)
-                          let extra: u8 = (value & MASK_CMD_8BIT) as u8;
-                          
-                          return_val = crate::send_timing_calibration(Some(resp_socket), outgoing_c,  voltage_level, rb_id, extra);
-                        },
-                        TofCommand::DefaultCalibration  (value) => {
-                          info!("Received default calibration command");
-                          // MSB first 16 bits are voltage level
-                          let voltage_level: u16 = ((value & (MASK_CMD_16BIT << 16)) >> 16) as u16;
-                          // MSB third 8 bits are RB ID
-                          let rb_id: u8 = ((value & (MASK_CMD_8BIT << 8)) >> 8) as u8;
-                          // MSB fourth 8 bits are extra (not used)
-                          let extra: u8 = (value & MASK_CMD_8BIT) as u8;
-
-                          return_val = crate::send_default_calibration(Some(resp_socket), outgoing_c,  voltage_level, rb_id, extra);
-                        },
-                        TofCommand::SetRBDataBufSize   (_) => {
-                          info!("Received set RB data buf size command");
-                          warn!("Not implemented");
-                          return_val = Err(CmdError::NotImplementedError);
-                        },
-                        TofCommand::TriggerModeForced  (_) => {
-                          info!("Received trigger mode forced command");
-                          warn!("Not implemented");
-                          return_val = Err(CmdError::NotImplementedError);
-                        },
-                        TofCommand::TriggerModeForcedMTB   (_) => {
-                          info!("Received trigger mode forced MTB command");
-                          warn!("Not implemented");
-                          return_val = Err(CmdError::NotImplementedError);
-                        },
-                        TofCommand::UnspoolEventCache  (_) => {
-                          info!("Received unspool event cache command");
-                          warn!("Not implemented");
-                          return_val = Err(CmdError::NotImplementedError);
-                        },
-                        TofCommand::SystemdReboot  (_) => {
-                          info!("Received systemd reboot command");
-                          warn!("Not implemented");
-                          return_val = Err(CmdError::NotImplementedError);
-                        }
-                      }
-                      // deal with return values
-                      let resp_socket = ctx.socket(zmq::PUB).expect("Unable to create 0MQ PUB socket!");
-                      info!("Will set up 0MQ PUB socket to send status to flight cpu commands at address {flight_address_pub}");
-                      resp_socket.connect(flight_address_pub).expect("Unable to bind to data (PUB) socket {data_adress}");
-                      info!("ZMQ SUB Socket for flight cpu responder bound to {flight_address_pub}");
-                      match return_val {
-                        Err(cmd_error) => {
-                          info!("Cmd Error: {cmd_error}");
-                          let r = TofResponse::GeneralFail(TofCommandResp::RespErrUnexecutable as u32);
-                          match resp_socket.send(r.to_bytestream(),0) {
-                            Err(err) => warn!("Can not send response!, Err {err}"),
-                            Ok(_)    => info!("Responded to {cmd_error}!")
-                          }
-                        },
-                        Ok(tof_command)  => {
-                          info!("Cmd resp: {tof_command}");
-                          let r = TofResponse::Success(TofCommandResp::RespSuccFingersCrossed as u32);
-                          match resp_socket.send(r.to_bytestream(),0) {
-                            Err(err) => warn!("Can not send response!, Err {err}"),
-                            Ok(_)    => info!("Responded to {tof_command}!")
-                          }
-                        }
-                      }
-                    }
-                  }  
-                },
-                _ => {
-                  error!("Can not respond to {}", pack);
+                  error!("Unknown packet...{:?}", err);
+                  continue;  
+                },
+                Ok(_pack) => {
+                  pack = _pack;
                 }
               }
             }
           }
+        }
+        Ok(_pack) => {
+          pack = _pack {
+          }
+        }
+      }
+      info!("Got new tof packet {}", pack.packet_type);
+      match pack.packet_type {
+        PacketType::TofCommand => {
+          // we have to strip off the topic
+          match TofCommand::from_bytestream(&pack.payload, &mut 0) {
+            Err(err) => {
+              error!("Problem decoding command {}", err);
+            }
+            Ok(cmd)  => {
+              // we got a valid tof command
+              // interpret it
+
+              // forward it and wait for the 
+              // response
+              let tof_resp  = TofResponse::GeneralFail(TofCommandResp::RespErrNotImplemented as u32);
+              let resp_not_implemented = crate::prefix_tof_cpu(&mut tof_resp.to_bytestream());
+              //let resp_not_implemented = TofResponse::GeneralFail(RESP_ERR_NOTIMPLEMENTED);
+              let outgoing_c = outgoing.clone();
+
+              //let resp_socket = Ok(ctx.socket(zmq::PUB).expect("Unable to create 0MQ PUB socket!");)
+              let resp_socket = None;
+              info!("Will set up 0MQ PUB socket to reply to flight cpu commands at address {flight_address_pub}");
+              resp_socket.connect(flight_address_pub).expect("Unable to bind to data (PUB) socket {data_adress}");
+              info!("ZMQ SUB Socket for flight cpu responder bound to {flight_address_pub}");
+
+              let return_val: Result<TofCommandCode, CmdError>;
+              match cmd {
+                TofCommand::Unknown (_) => {
+                  info!("Received unknown command");
+                  return_val = Err(CmdError::UnknownError);
+                },
+                TofCommand::Listen (_) => {
+                  info!("Listening inception!");
+                  return_val = Err(CmdError::ListenError);
+                },
+                TofCommand::Ping (value) => {
+                  info!("Received ping command");
+                  // MSB third 8 bits are
+                  let tof_component: TofComponent = TofComponent::from(((value & (MASK_CMD_8BIT << 8)) >> 8) as u8);
+                  // MSB fourth 8 bits are 
+                  let id: u8 = (value & MASK_CMD_8BIT) as u8;
+
+                  if tof_component == TofComponent::Unknown {
+                    info!("The command is not valid for {}", TofComponent::Unknown);
+                    // The packet was not for this RB so bye
+                    continue;
+                  } else {
+                    match tof_component {
+                      TofComponent::TofCpu => return_val = crate::send_ping_response(resp_socket),
+                      TofComponent::RB  |
+                      TofComponent::LTB |
+                      TofComponent::MT     => return_val = crate::send_ping(resp_socket, outgoing_c,  tof_component, id),
+                      _                    => {
+                        error!("The ping command is not implemented for this TofComponent!");
+                        return_val = Err(CmdError::NotImplementedError);
+                      }
+                    }
+                  }
+                },
+                TofCommand::Moni (value) => {
+                  info!("Received moni command");
+                  // MSB third 8 bits are 
+                  let tof_component: TofComponent = TofComponent::from(((value & (MASK_CMD_8BIT << 8)) >> 8) as u8);
+                  // MSB fourth 8 bits are 
+                  let id: u8 = (value & MASK_CMD_8BIT) as u8;
+
+                  if tof_component == TofComponent::Unknown {
+                    // The packet was not for this RB so bye
+                    continue;
+                  } else {
+                    match tof_component {
+                      TofComponent::TofCpu => return_val = crate::send_moni_response(resp_socket),
+                      TofComponent::RB  |
+                      TofComponent::LTB |
+                      TofComponent::MT     => return_val = crate::send_moni(resp_socket, outgoing_c,  tof_component, id),
+                      _                    => {
+                        error!("The moni command is not implemented for this TofComponent!");
+                        return_val = Err(CmdError::NotImplementedError);
+                      }
+                    }
+                  }
+                },
+                TofCommand::Power   (value) => {
+                  info!("Received power command");
+                  // MSB second 8 bits are tof component
+                  let tof_component: TofComponent = TofComponent::from(((value & (MASK_CMD_8BIT << 16)) >> 16) as u8);
+                  // MSB third 8 bits are 
+                  let component_id: u8 = ((value & MASK_CMD_8BIT << 8) >> 8) as u8;
+                  // MSB fourth 8 bits are 
+                  let power_status: PowerStatusEnum = PowerStatusEnum::from((value & MASK_CMD_8BIT) as u8);
+                  // TODO implement proper routines
+
+                  match tof_component {
+                    TofComponent::All      |
+                    TofComponent::MT       |
+                    TofComponent::AllButMT => {
+                      return_val = crate::send_power(resp_socket, outgoing_c,  tof_component, power_status);
+                    },
+                    TofComponent::LTB      |
+                    TofComponent::Preamp   => {
+                      return_val = crate::send_power_id(resp_socket, outgoing_c,  tof_component, power_status, component_id);
+                    },
+                    TofComponent::TofCpu   => {
+                      return_val = crate::send_power_response(resp_socket, power_status);
+                    },
+                    _                      => {
+                      return_val = Err(CmdError::NotImplementedError);
+                      error!("Power operation not implemented for Unknown!")
+                    }
+                  }
+                },
+                TofCommand::SetThresholds   (value) =>  {
+                  info!("Received set threshold command! Will communicate to LTBs");
+                  // MSB first 8 bits are LTB ID
+                  let ltb_id: u8 = ((value & (MASK_CMD_8BIT << 24)) >> 24) as u8;
+                  // MSB second 8 bits are LTB ID
+                  let threshold_name: LTBThresholdName = LTBThresholdName::from(((value & (MASK_CMD_8BIT << 16)) >> 16) as u8);
+                  // MSB third 16 bits are extra (not used)
+                  let threshold_level: u16 = (value & MASK_CMD_16BIT) as u16;
+                  return_val = crate::send_ltb_threshold_set(resp_socket, outgoing_c,  ltb_id, threshold_name, threshold_level);
+                },
+                TofCommand::SetMTConfig  (_) => {
+                  info!("Received set MT config command");
+                  warn!("Not implemented");
+                  return_val = Err(CmdError::NotImplementedError);
+                },
+                TofCommand::SetPreampBias   (value) =>  {
+                  info!("Received set preamp bias command! Will communicate to preamps");
+                  // MSB second 8 bits are LTB ID
+                  let preamp_id: u8 = ((value & (MASK_CMD_8BIT << 16)) >> 16) as u8;
+                  // MSB third 16 bits are extra (not used)
+                  let preamp_bias: u16 = (value & MASK_CMD_16BIT) as u16;
+                  return_val = crate::send_preamp_bias_set(resp_socket, outgoing_c,  preamp_id, preamp_bias);
+                },
+                TofCommand::DataRunStop(value)   => {
+                  info!("Received data run stop command");
+                  // MSB fourth 8 bits are RB ID
+                  let rb_id: u8 = (value & MASK_CMD_8BIT) as u8;
+
+                  return_val = crate::send_run_stop(resp_socket, outgoing_c,  rb_id);
+                },
+                TofCommand::DataRunStart (value) => {
+                  info!("Received data run start command");
+                  // MSB second 8 bits are run_type
+                  let run_type: u8 = ((value & (MASK_CMD_8BIT << 16)) >> 16) as u8;
+                  // MSB third 8 bits are RB ID
+                  let rb_id: u8    = ((value & (MASK_CMD_8BIT << 8)) >> 8) as u8;
+                  // MSB fourth 8 bits are event number
+                  let event_no: u8 = (value & MASK_CMD_8BIT) as u8;
+                  // let's start a run. The value of the TofCommnad shall be 
+                  // nevents
+
+                  return_val = crate::send_run_start(resp_socket, outgoing_c,  run_type, rb_id, event_no);
+                },
+                TofCommand::StartValidationRun  (_) => {
+                  info!("Received start validation run command");
+                  warn!("Not implemented");
+                  return_val = Err(CmdError::NotImplementedError);
+                },
+                TofCommand::GetFullWaveforms  (_) => {
+                  info!("Received get full waveforms command");
+                  warn!("Not implemented");
+                  return_val = Err(CmdError::NotImplementedError);
+                },
+                // Voltage and timing calibration is connected now
+                TofCommand::NoiCalibration (value) => {
+                  info!("Received no input calibration command");
+                  // MSB third 8 bits are RB ID
+                  let rb_id: u8 = ((value & (MASK_CMD_8BIT << 8)) >> 8) as u8;
+                  // MSB fourth 8 bits are extra (not used)
+                  let extra: u8 = (value & MASK_CMD_8BIT) as u8;
+                  
+                  return_val = crate::send_noi_calibration(resp_socket, outgoing_c,  rb_id, extra);
+                },
+                TofCommand::VoltageCalibration (value) => {
+                  info!("Received voltage calibration command");
+                  // MSB first 16 bits are voltage level
+                  let voltage_level: u16 = ((value & (MASK_CMD_16BIT << 16)) >> 16) as u16;
+                  // MSB third 8 bits are RB ID
+                  let rb_id: u8 = ((value & (MASK_CMD_8BIT << 8)) >> 8) as u8;
+                  // MSB fourth 8 bits are extra (not used)
+                  let extra: u8 = (value & MASK_CMD_8BIT) as u8;
+                  
+                  return_val = crate::send_voltage_calibration(resp_socket, outgoing_c,  voltage_level, rb_id, extra);
+                },
+                TofCommand::TimingCalibration  (value) => {
+                  info!("Received timing calibration command");
+                  // MSB first 16 bits are voltage level
+                  let voltage_level: u16 = ((value & (MASK_CMD_16BIT << 16)) >> 16) as u16;
+                  // MSB third 8 bits are RB ID
+                  let rb_id: u8 = ((value & (MASK_CMD_8BIT << 8)) >> 8) as u8;
+                  // MSB fourth 8 bits are extra (not used)
+                  let extra: u8 = (value & MASK_CMD_8BIT) as u8;
+                  
+                  return_val = crate::send_timing_calibration(resp_socket, outgoing_c,  voltage_level, rb_id, extra);
+                },
+                TofCommand::DefaultCalibration  (value) => {
+                  info!("Received default calibration command");
+                  // MSB first 16 bits are voltage level
+                  let voltage_level: u16 = ((value & (MASK_CMD_16BIT << 16)) >> 16) as u16;
+                  // MSB third 8 bits are RB ID
+                  let rb_id: u8 = ((value & (MASK_CMD_8BIT << 8)) >> 8) as u8;
+                  // MSB fourth 8 bits are extra (not used)
+                  let extra: u8 = (value & MASK_CMD_8BIT) as u8;
+
+                  return_val = crate::send_default_calibration(resp_socket, outgoing_c,  voltage_level, rb_id, extra);
+                },
+                TofCommand::SetRBDataBufSize   (_) => {
+                  info!("Received set RB data buf size command");
+                  warn!("Not implemented");
+                  return_val = Err(CmdError::NotImplementedError);
+                },
+                TofCommand::TriggerModeForced  (_) => {
+                  info!("Received trigger mode forced command");
+                  warn!("Not implemented");
+                  return_val = Err(CmdError::NotImplementedError);
+                },
+                TofCommand::TriggerModeForcedMTB   (_) => {
+                  info!("Received trigger mode forced MTB command");
+                  warn!("Not implemented");
+                  return_val = Err(CmdError::NotImplementedError);
+                },
+                TofCommand::UnspoolEventCache  (_) => {
+                  info!("Received unspool event cache command");
+                  warn!("Not implemented");
+                  return_val = Err(CmdError::NotImplementedError);
+                },
+                TofCommand::SystemdReboot  (_) => {
+                  info!("Received systemd reboot command");
+                  warn!("Not implemented");
+                  return_val = Err(CmdError::NotImplementedError);
+                }
+              }
+              // deal with return values
+              let resp_socket = ctx.socket(zmq::PUB).expect("Unable to create 0MQ PUB socket!");
+              info!("Will set up 0MQ PUB socket to send status to flight cpu commands at address {flight_address_pub}");
+              resp_socket.connect(flight_address_pub).expect("Unable to bind to data (PUB) socket {data_adress}");
+              info!("ZMQ SUB Socket for flight cpu responder bound to {flight_address_pub}");
+              match return_val {
+                Err(cmd_error) => {
+                  info!("Cmd Error: {cmd_error}");
+                  let r = TofResponse::GeneralFail(TofCommandResp::RespErrUnexecutable as u32);
+                  match resp_socket.send(r.to_bytestream(),0) {
+                    Err(err) => warn!("Can not send response!, Err {err}"),
+                    Ok(_)    => info!("Responded to {cmd_error}!")
+                  }
+                },
+                Ok(tof_command)  => {
+                  info!("Cmd resp: {tof_command}");
+                  let r = TofResponse::Success(TofCommandResp::RespSuccFingersCrossed as u32);
+                  match resp_socket.send(r.to_bytestream(),0) {
+                    Err(err) => warn!("Can not send response!, Err {err}"),
+                    Ok(_)    => info!("Responded to {tof_command}!")
+                  }
+                }
+              }
+            }
+          }  
+        },
+        _ => {
+          error!("Can not respond to {}", pack);
         }
       }
     }

--- conflicted
+++ resolved
@@ -180,13 +180,8 @@
   let mut write_stream_path = config.data_dir;
   let calib_file_path            = config.calibration_dir;
   let runtime_nseconds      = config.runtime_sec;
-<<<<<<< HEAD
-  let write_npack_file    = config.packs_per_file;
-  //let db_path             = Path::new(config["db_path"].as_str()  .expect("Need to know where the local sqlite database is stored. Please add 'db_path' to the configuration file!"));
-=======
   let write_npack_file      = config.packs_per_file;
   let db_path               = Path::new(&config.db_path);
->>>>>>> 2ca823e8
   let mtb_moni_interval     = config.mtb_moni_interval_sec;
   let cpu_moni_interval          = config.cpu_moni_interval_sec;
   let flight_address        = config.fc_pub_address;

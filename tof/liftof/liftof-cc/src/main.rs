//! LIFTOF-CC - Main C&C (command and control) server application for 
//! tof datataking and control.
//!
//! This is meant to be run as a systemd service on the main tof computer.
//!
//!

#[macro_use] extern crate log;

use std::sync::{
    Arc,
    Mutex,
};

use std::time::{
    Instant,
    Duration,
};
//use std::collections::HashMap;
//use std::io::Write;
use std::process::{
    Command,
    Child,
    exit
};

use std::{
    fs,
    thread,
    time
};

use std::path::{
    //Path,
    PathBuf,
};

use clap::{
    arg,
    command,
    Parser
};

use crossbeam_channel::{
    Sender,
    Receiver,
    unbounded,
};

//use colored::Colorize;
extern crate indicatif;
use indicatif::{
    ProgressBar,
    ProgressStyle,
};

use tof_dataclasses::events::{
    MasterTriggerEvent,
    RBEvent
};

//use tof_dataclasses::threading::{
//    ThreadControl,
//};
use tof_dataclasses::serialization::{
    Serialization,
    Packable
};

use tof_dataclasses::packets::TofPacket;
use tof_dataclasses::database::{
    connect_to_db,
    get_linkid_rbid_map,
    ReadoutBoard,
};

use tof_dataclasses::constants::PAD_CMD_32BIT;
use tof_dataclasses::commands::{
    TofCommand,
    //TofCommandCode,
    TofResponse,
};

use liftof_lib::{
    signal_handler,
    init_env_logger,
    //color_log,
    LIFTOF_LOGO_SHOW,
    master_trigger,
    LiftofSettings,
    CommandCC,
};
use liftof_lib::thread_control::ThreadControl;
use liftof_lib::constants::{
    DEFAULT_CALIB_VOLTAGE,
    DEFAULT_RB_ID,
    DEFAULT_CALIB_EXTRA
};

use liftof_cc::prepare_run;
use liftof_cc::threads::{
    event_builder,
    //flight_cpu_listener,
    command_dispatcher,
    global_data_sink,
    readoutboard_communicator
};
#[cfg(feature="tof-ctrl")]
use liftof_cc::threads::monitor_cpu;

/*************************************/

/// Command line arguments for calling 
/// liftof-cc directly from the command line
#[derive(Debug, Parser, PartialEq)]
pub enum CommandLineCommand {
  /// Listen for flight CPU commands.
  Listen,
  /// Staging mode - work through all .toml files
  /// in the staging area
  Staging,
  /// Ping a TOF sub-system.
  Ping,
  ///// Monitor a TOF sub-system.
  //Moni(MoniCmd),
  ///// Restart RB systemd
  //SystemdReboot(SystemdRebootCmd),
  /// Power control of TOF sub-systems.
  /// Remotely trigger the readoutboards to run the calibration routines (tcal, vcal).
  Calibration,
  /// Start/stop data taking run.
  Run
}

/*************************************/

#[derive(Parser, Debug)]
#[command(author = "J.A.Stoessl", version, about, long_about = None)]
#[command(propagate_version = true)]
struct LiftofCCArgs {
  /// Explicetly suppress writing to disk (e.g. for debugging)
  #[arg(long, default_value_t = false)]
  no_write_to_disk: bool,
  /// Define a run id for later identification
  /// If this is not given, we will check the 
  /// data path and assign the next folowing 
  /// id which has not been used as new run id
  /// If this argument is given, it *overrides* 
  /// this behaviour.
  #[arg(short, long)]
  run_id      : Option<u32>,
  /// More detailed output for debugging
  #[arg(short, long, default_value_t = false)]
  verbose     : bool,
  /// Configuration of liftof-cc. Configure analysis engine,
  /// event builder and general settings.
  #[arg(short, long)]
  config      : Option<String>,
  /// List of possible commands
  #[command(subcommand)]
  command     : CommandCC,
}

/*************************************/

/// Deal with the "result" of the command
/// inquiry
//use liftof_lib::{
//    StartRunOpts,
//    DefaultOpts,
//};

/// Little helper, just makes sure that all the 
/// channels are of same type
fn init_channels<T>() -> (Sender<T>, Receiver<T>) {
  let channels : (Sender<T>, Receiver<T>) = unbounded(); 
  channels
}

/*************************************/

fn main() {
  init_env_logger();

  // welcome banner!
  println!("{}", LIFTOF_LOGO_SHOW);
  println!("-----------------------------------------------");
  println!(" >> Welcome to liftof-cc \u{1F680} \u{1F388} ");
  println!(" >> liftof is a software suite for the time-of-flight detector (TOF) ");
  println!(" >> for the GAPS experiment \u{1F496}");
  println!(" >> This is the Command&Control server");
  println!(" >> It connects to the MasterTriggerBoard and the ReadoutBoards");
  println!("-----------------------------------------------\n\n");

  // settings 
  //let foo = LiftofSettings::new();
  //foo.to_toml(String::from("foo-settings.toml"));
  //exit(0);
  
  // log testing
  //error!("error");
  //warn!("warn");
  //info!("info");
  //debug!("debug");
  //trace!("trace");
  // global thread control
  let thread_control = Arc::new(Mutex::new(ThreadControl::new()));
  // there seems to be now way to create handles without thread
  //let mut evtbldr_handle   : thread::JoinHandle<_> = thread::spawn(||{});
  //let mut data_sink_handle : thread::JoinHandle<_> = thread::spawn(||{});
  //let mut mtb_handle       : thread::JoinHandle<_> = thread::spawn(||{});
  //let mut cmd_handle       : thread::JoinHandle<_> = thread::spawn(||{});
  //#[cfg(feature="tof-ctrl")]
  //let mut cpu_moni_handle  : thread::JoinHandle<_> = thread::spawn(||{});
  //let mut sig_handle       : thread::JoinHandle<_> = thread::spawn(||{});
  let mut rb_handles       = Vec::<thread::JoinHandle<_>>::new();

  let one_second = time::Duration::from_millis(1000);

  // deal with command line arguments
  let config          : LiftofSettings;
  let nboards         : usize;
  let args              = LiftofCCArgs::parse();
  let verbose           = args.verbose;
  let cfg_file_str   : String; 
  match args.config {
    None => panic!("No config file provided! Please provide a config file with --config or -c flag!"),
    Some(cfg_file) => {
      cfg_file_str = cfg_file.clone();
      match LiftofSettings::from_toml(cfg_file) {
        Err(err) => {
          error!("CRITICAL! Unable to parse .toml settings file! {}", err);
          panic!("Unable to parse config file!");
        }
        Ok(_cfg) => {
          config = _cfg;
        }
      }
    } // end Some
  } // end match
  
  let mtb_address           = config.mtb_address.clone();
  info!("Will connect to the master trigger board at {}!", mtb_address);
 
  // FIXME
  let runid                 = args.run_id;
  let write_stream          = !args.no_write_to_disk;
  // clone the strings, so we can save the config later
  let mut write_stream_path = config.data_publisher_settings.data_dir.clone();
  let calib_file_path       = config.calibration_dir.clone();
  let runtime_nseconds      = config.runtime_sec;
  let db_path               = config.db_path.clone();
  #[cfg(feature="tof-ctrl")]
  let cpu_moni_interval     = config.cpu_moni_interval_sec;
  let cmd_dispatch_settings = config.cmd_dispatcher_settings.clone();
  let mtb_settings          = config.mtb_settings.clone();
  let mut gds_settings      = config.data_publisher_settings.clone();
  let run_analysis_engine   = config.run_analysis_engine;
  
  let mut conn              = connect_to_db(db_path).expect("Unable to establish a connection to the DB! CHeck db_path in the liftof settings (.toml) file!");
  // if this call does not go through, we might as well fail early.
  let mut rb_list           = ReadoutBoard::all(&mut conn).expect("Unable to retrieve RB information! Unable to continue, check db_path in the liftof settings (.toml) file and DB integrity!");
  let rb_ignorelist         = config.rb_ignorelist_always.clone();
  let rb_ignorelist_tmp     = config.rb_ignorelist_run.clone();
  for k in 0..rb_ignorelist.len() {
    let bad_rb = rb_ignorelist[k];
    rb_list.retain(|x| x.rb_id != bad_rb);
  }
  for k in 0..rb_ignorelist_tmp.len() {
    let bad_rb = rb_ignorelist_tmp[k];
    rb_list.retain(|x| x.rb_id != bad_rb);
  }


  nboards = rb_list.len();
  println!("=> Will use {} readoutboards! Ignoring {:?} sicne they are mareked as 'ignore' in the config file!", rb_list.len(), rb_ignorelist );
  //debug!("--> Following RBs are expected:");
  // init thread control
  match thread_control.lock() {
    Ok(mut tc) => {
      for rb in &rb_list {
        tc.finished_calibrations.insert(rb.rb_id, false); 
        //debug!("     -{}", rb);
      }
      tc.n_rbs = rb_list.len() as u32;
      tc.thread_data_sink_active = true;
      tc.liftof_settings = config.clone();
    },
    Err(err) => {
      error!("Can't acquire lock for ThreadControl! Unable to set calibration mode! {err}");
    },
  }
  
  println!("=> Copying config to all RBs!");
  let mut children = Vec::<(u8,Child)>::new();
  for rb in &rb_list {
    // also populate the rb thread nandles
    rb_handles.push(thread::spawn(||{}));
    
    let rb_address = format!("tof-rb{:02}:config/liftof-config.toml", rb.rb_id);
    match Command::new("scp")
      .args([&cfg_file_str, &rb_address])
      .spawn() {
      Err(err) => {
        error!("Unable to spawn ssh process to copy config on RB {}! {}", rb.rb_id, err);
      }
      Ok(child) => {
        children.push((rb.rb_id,child));
      }
    }
  }
  let mut issues = Vec::<u8>::new();
  for rb_child in &mut children {
    match rb_child.1.wait() {
      Err(err) => {
        error!("Child process failed with stderr {:?}! {}", rb_child.1.stderr, err);
      }
      Ok(status) => {
        if status.success() {
          info!("Copied config to RB {} successfully!", rb_child.0);
          //println!("=> Restarted liftof-rb on {} successfully \u{1F389}!", rb_child.0)
        } else {
          error!("Copy config to RB {} failed with exit code {:?}!", rb_child.0, status.code());
          issues.push(rb_child.0);
        }
      }
    }
  }
  if issues.len() == 0 {
    println!("=> Copied config to all RBs successfully \u{1F389}!");
    info!("Copied config to all RBs successfully!");
  }
  
  // FIXME - this needs to be a function
  // copy the current config file on all RBs
  rb_handles.clear();
  println!("=> Restarting liftof-rb clients on all RBs!");
  let mut children = Vec::<(u8,Child)>::new();
  for rb in &rb_list {
    // also populate the rb thread nandles
    rb_handles.push(thread::spawn(||{}));
    
    let rb_address = format!("tof-rb{:02}", rb.rb_id);
    match Command::new("ssh")
      .args([&rb_address, "sudo", "systemctl", "restart", "liftof"])
      .spawn() {
      Err(err) => {
        error!("Unable to spawn ssh process to restart liftoof-rb on RB {}! {}", rb.rb_id, err);
      }
      Ok(child) => {
        children.push((rb.rb_id,child));
      }
    }
  }
  let mut issues = Vec::<u8>::new();
  for rb_child in &mut children {
    match rb_child.1.wait() {
      Err(err) => {
        error!("Child process failed with stderr {:?}! {}", rb_child.1.stderr, err);
      }
      Ok(status) => {
        if status.success() {
          info!("Restarted liftof-rb on {} successfully!", rb_child.0);
          //println!("=> Restarted liftof-rb on {} successfully \u{1F389}!", rb_child.0)
        } else {
          error!("Restart of liftof-rb on {} failed with exit code {:?}!", rb_child.0, status.code());
          issues.push(rb_child.0);
        }
      }
    }
  }
  if issues.len() == 0 {
    println!("=> Restarted liftof-rb on all RBs successfully \u{1F389}!");
    info!("=> Restarted liftof-rb on all RBs successfully!");
  }


  let mtb_link_id_map = get_linkid_rbid_map(&rb_list);
  // A global kill timer
  let program_start = Instant::now();

  // Prepare outputfiles
  let mut new_run_id : u32;
  match prepare_run(write_stream_path.clone(), &config) {
    None => {
      error!("Unable to assign new run id, falling back to 0!");
      new_run_id = 0;
    }
    Some(_rid) => {
      new_run_id = _rid;
      info!("Will use new run id {}!", new_run_id);
    }
  }
  if let Some(rid) = runid {
    println!("=> Overriding expected run id by '-r' option!"); 
    new_run_id = rid;
  }
  println!("=> Will use run id {}!", new_run_id);

  let mut stream_files_path = PathBuf::from(write_stream_path);
  if write_stream {
    stream_files_path.push(new_run_id.to_string().as_str());
    // Create directory if it does not exist
    // Check if the directory exists
    if let Ok(metadata) = fs::metadata(&stream_files_path) {
      if metadata.is_dir() {
        println!("=> Directory {} for run number {} already consists and may contain files!", stream_files_path.display(), new_run_id);
        // FILXME - in flight, we can not have interactivity.
        // But the whole system with the run ids might change 
      } 
    } else {
      match fs::create_dir(&stream_files_path) {
        Ok(())   => println!("=> Created {} to save stream data", stream_files_path.display()),
        Err(err) => panic!("Failed to create directory: {}! {}", stream_files_path.display(), err),
      }
    }
    // Write the settings to the directory where 
    // we want to save the run to
    let settings_fname = format!("{}/run{}.toml",stream_files_path.display(), new_run_id); 
    println!("=> Writing data to {}!", stream_files_path.display());
    println!("=> Writing settings to {}!", settings_fname);
    config.to_toml(settings_fname);
  }

  /*******************************************************
   * Channels (crossbeam, unbounded) for inter-thread
   * communications.
   *
   * FIXME - do we need to use bounded channels
   * just in case?
   *
   */ 

  // all threads who send TofPackets to the global data sink, can clone this receiver
  let (tp_to_sink, tp_from_threads)   = init_channels::<TofPacket>();

  // master thread -> event builder MasterTriggerEvent transmission
  let (master_ev_send, master_ev_rec) = init_channels::<MasterTriggerEvent>(); 
  
  // readout boards -> event builder RBEvent transmission 
  let (ev_to_builder, ev_from_rb)     = init_channels::<RBEvent>();
  let (ack_to_cmd_disp, ack_from_rb)  = init_channels::<TofResponse>();   

  //let one_minute = time::Duration::from_millis(60000);


  // no cpu monitoring for cmdline calibration tasks
  #[cfg(feature="tof-ctrl")]
  if cpu_moni_interval > 0 {
    debug!("Starting main monitoring thread...");
    let _thread_control_c = Arc::clone(&thread_control);
    // this is anonymus, but we control the thread
    // through the thread control mechanism, so we
    // can still end it.
    let tp_to_sink_c = tp_to_sink.clone();
    let _cpu_moni_handle = thread::Builder::new()
        .name("cpu-monitoring".into())
        .spawn(move || {
          monitor_cpu(
            tp_to_sink_c,
            cpu_moni_interval,
            _thread_control_c,
            false) 
          })
        .expect("Failed to spawn cpu-monitoring thread!");
  }
  write_stream_path = String::from(stream_files_path.into_os_string().into_string().expect("Somehow the paths are messed up very badly! So I can't help it and I quit!"));
  gds_settings.data_dir = write_stream_path;

  debug!("Starting data sink thread!");
  let thread_control_gds = Arc::clone(&thread_control);
<<<<<<< HEAD
  let _data_sink_handle = thread::Builder::new()
=======
  let dp_settings      = config.data_publisher_settings.clone();
  data_sink_handle = thread::Builder::new()
>>>>>>> 3792624f
    .name("data-sink".into())
    .spawn(move || {
      global_data_sink(&tp_from_threads,
                       false,
                       thread_control_gds, 
                        dp_settings);
    })
    .expect("Failed to spawn data-sink thread!");
  debug!("Data sink thread started!");
  let thread_control_sh = Arc::clone(&thread_control);
  let _sig_handle = thread::Builder::new()
    .name("signal_handler".into())
    .spawn(move || {
      signal_handler(
        thread_control_sh) 
      })
    .expect("Failed to spawn signal-handler thread!");
  debug!("Signal handler thread started!");

  debug!("Starting event builder and master trigger threads...");
  //let db_path_string    = config.db_path.clone();
  let evb_settings      = config.event_builder_settings.clone();
  let thread_control_eb = Arc::clone(&thread_control);
  let tp_to_sink_c      = tp_to_sink.clone();
  let _evtbldr_handle = thread::Builder::new()
    .name("event-builder".into())
    .spawn(move || {
                    event_builder(&master_ev_rec,
                                  &ev_from_rb,
                                  &tp_to_sink_c,
                                  new_run_id as u32,
                                  //db_path_string,
                                  mtb_link_id_map,
                                  evb_settings,
                                  thread_control_eb);
     })
    .expect("Failed to spawn event-builder thread!");
  // master trigger
  let mtb_moni_sender = tp_to_sink.clone(); 
  let thread_control_mt = Arc::clone(&thread_control);
  let _mtb_handle = thread::Builder::new()
    .name("master-trigger".into())
    .spawn(move || {
                    master_trigger(mtb_address, 
                                   &master_ev_send,
                                   &mtb_moni_sender,
                                   mtb_settings,
                                   thread_control_mt,
                                   // verbosity is currently too much 
                                   // output
                                   verbose);
    })
  .expect("Failed to spawn master-trigger thread!");
  
  thread::sleep(one_second);
  //println!("==> Will now start rb threads..");
  for n in 0..nboards {
    let mut this_rb           = rb_list[n].clone();
    let this_tp_to_sink_clone = tp_to_sink.clone();
    this_rb.calib_file_path   = calib_file_path.clone();
    match this_rb.load_latest_calibration() {
      Err(err) => panic!("Unable to load calibration for RB {}! {}", this_rb.rb_id, err),
      Ok(_)    => ()
    }
    debug!("Starting RB thread for {}", this_rb.rb_id);
    let ev_to_builder_c = ev_to_builder.clone();
    let thread_name     = format!("rb-comms-{}", this_rb.rb_id);
    let settings        = config.analysis_engine_settings.clone();
    let ack_sender      = ack_to_cmd_disp.clone();
    let tc_rb_comm      = Arc::clone(&thread_control);
    let rb_comm_thread = thread::Builder::new()
      .name(thread_name)
      .spawn(move || {
        readoutboard_communicator(ev_to_builder_c,
                                  this_tp_to_sink_clone,
                                  this_rb,
                                  false,
                                  run_analysis_engine,
                                  settings,
                                  ack_sender,
                                  tc_rb_comm);
      })
      .expect("Failed to spawn readoutboard-communicator thread!");
    rb_handles.push(rb_comm_thread);
  } // end for loop over nboards
  //println!("=> All RB threads started!");
  println!("=> All threads initialized!");
  
  // Now we are ready. Let's decide what to do!
  //pb.set_style(
  //    ProgressStyle::with_template("{spinner:.blue} {msg}")
  //        .unwrap()
  //        // For more spinners check out the cli-spinners project:
  //        // https://github.com/sindresorhus/cli-spinners/blob/master/spinners.json
  //        .tick_strings(&[
  //            "▹▹▹▹▹",
  //            "▸▹▹▹▹",
  //            "▹▸▹▹▹",
  //            "▹▹▸▹▹",
  //            "▹▹▹▸▹",
  //            "▹▹▹▹▸",
  //            "▪▪▪▪▪",
  //        ]),
  //);
 
  //----------------------------------------------------
  //  Now we have a bunch of scenarios, depending on the 
  //  input. Most of this might go away, but we keep it 
  //  for now.
  // 
  //  1) If listening - we start the event builder and 
  //     master trigger and cpu moni threads as 
  //     well as the command dispatcher and continue 
  //     to the main program loop
  // 
  //  2) Staging. This requires we load ANOTHER configuration
  //     from the staging directory and work through them. 
  //     We do have to kill/restart threads with updated settings.
  //     TODO.
  //     FIXME: When we are in staging mode, do we want the cmd 
  //     dispatcher?
  //  3) Run - we just immediatly start a run.
  // 

  // possible progress bar
  let bar_template : &str = "[{elapsed_precise}] {prefix} {msg} {spinner} {bar:60.blue/grey} {pos:>7}/{len:7}";
  let bar_style  = ProgressStyle::with_template(bar_template).expect("Unable to set progressbar style!");
  let mut bar    = ProgressBar::hidden();

  // default  behavriour is to stop
  // when we are done
  let mut dont_stop = false;
  let mut listen    = false;
  
  let mut command_socket : Option<zmq::Socket> = None;
  match args.command {
    CommandCC::Listen => {
      dont_stop = true;
      listen    = true;
      // start command dispatcher thread
      let tc = Arc::clone(&thread_control);
      let ts = tp_to_sink.clone();
      let _cmd_handle = thread::Builder::new()
        .name("command-dispatcher".into())
        .spawn(move || {
          command_dispatcher(
            cmd_dispatch_settings,
            tc,
            ts,
            ack_from_rb
          )
        })
      .expect("Failed to spawn cpu-monitoring thread!");
    },
    CommandCC::Calibration => {
      let voltage_level = DEFAULT_CALIB_VOLTAGE;
      let rb_id         = DEFAULT_RB_ID;
      let extra         = DEFAULT_CALIB_EXTRA;
      println!("=> Received calibration default command! Will init calibration run of all RBs...");
      let cmd_payload: u32
        = (voltage_level as u32) << 16 | (rb_id as u32) << 8 | (extra as u32);
      let default_calib = TofCommand::DefaultCalibration(cmd_payload);
      let tp = default_calib.pack();
      let mut payload  = String::from("BRCT").into_bytes();
      payload.append(&mut tp.to_bytestream());
      
      // open 0MQ socket here
      let ctx = zmq::Context::new();
      let cmd_sender  = ctx.socket(zmq::PUB).expect("Unable to create 0MQ PUB socket!");
      let cc_pub_addr = config.cmd_dispatcher_settings.cc_server_address.clone();
      cmd_sender.bind(&cc_pub_addr).expect("Unable to bind to (PUB) socket!");
      println!("=> Give the RBs a chance to connect and wait a bit..");
      thread::sleep(10*one_second);

      match cmd_sender.send(&payload, 0) {
        Err(err) => {
          error!("Unable to send command, error{err}");
          exit(1);
        },
        Ok(_) => {
          println!("=> Calibration  initialized!");
        }
      }
      println!("=> .. now we need to wait until the calibration is finished!");
      let bar_label  = String::from("Acquiring RB calibration data");

      bar = ProgressBar::new(rb_list.len() as u64); 
      bar.set_position(0);
      bar.set_message (bar_label);
      bar.set_prefix  ("\u{2699}\u{1F4D0}");
      bar.set_style   (bar_style);
      // if that is successful, we need to wait
      match thread_control.lock() {
        Ok(mut tc) => {
          // deactivate the master trigger thread
          tc.thread_master_trg_active =false;
          tc.calibration_active = true;
        },
        Err(err) => {
          error!("Can't acquire lock for ThreadControl! Unable to set calibration mode! {err}");
        },
      }
    },
    CommandCC::Staging => {
      error!("Staging sequence not implemented!");
    }
    CommandCC::Run => {
      // in this scenario, we want to end
      // after we are done
      dont_stop = false;
      // technically, it is run_typ, rb_id, event number
      // all to the max means run start for all
      // We don't need this - just need to make sure it gets broadcasted
      let cmd_payload: u32 =  PAD_CMD_32BIT | (255u32) << 16 | (255u32) << 8 | (255u32);
      let cmd          = TofCommand::DataRunStart(cmd_payload);
      let packet       = cmd.pack();
      let mut payload  = String::from("BRCT").into_bytes();
      payload.append(&mut packet.to_bytestream());
      
      // open 0MQ socket here
      let ctx = zmq::Context::new();
      let cmd_sender  = ctx.socket(zmq::PUB).expect("Unable to create 0MQ PUB socket!");
      let cc_pub_addr = config.cmd_dispatcher_settings.cc_server_address.clone();
      cmd_sender.bind(&cc_pub_addr).expect("Unable to bind to (PUB) socket!");
      // after we opened the socket, give the RBs a chance to connect
      println!("=> Give the RBs a chance to connect and wait a bit..");
      thread::sleep(10*one_second);
      println!("=> Initializing Run Start!");
      match thread_control.lock() {
        Ok(mut tc) => {
          // deactivate the master trigger thread
          tc.thread_master_trg_active = true;
          tc.calibration_active       = false;
          tc.thread_event_bldr_active = true;
          if write_stream {
            tc.write_data_to_disk       = true;
          }
          tc.run_id                   = new_run_id as u32;
          tc.new_run_start_flag       = true;
        },
        Err(err) => {
          error!("Can't acquire lock for ThreadControl! Unable to set calibration mode! {err}");
        },
      }
      match cmd_sender.send(&payload, 0) {
        Err(err) => {
          error!("Unable to send command, error{err}");
        },
        Ok(_) => {
          debug!("We sent {:?}", payload);
        }
      }
      let run_start_timeout  = Instant::now();
      // let's wait 20 seconds here
      let mut n_rb_ack_rcved = 0;
      while run_start_timeout.elapsed().as_secs() < 20 {
        //println!("{}", run_start_timeout.elapsed().as_secs());
        match ack_from_rb.try_recv() {
          Err(_) => {
            continue;
          }
          Ok(_ack_pack) => {
            //FIXME - do something with it
            n_rb_ack_rcved += 1;
          }
        }
        if n_rb_ack_rcved == rb_list.len() {
          break; 
        }
      }
      println!("Run initialized!");
      bar = ProgressBar::new_spinner();
      bar.enable_steady_tick(Duration::from_secs(1));
      bar.set_message(".. acquiring data ..");
      // move the socket out of here for further use
      command_socket = Some(cmd_sender);
    }
    _ => {
      panic!("Unable to execute request for this command!");
    }
  }

  //---------------------------------------------------------
  // 
  // Program main loop. Remember, most work is done in the 
  // individual threads. Here we have to check for ongoing
  // calibrations
  // 


  // a counter for the number 
  // or RBCalibrations we have
  // received
  let mut end_program   = false;
  // a counter for number of RBCalibrations
  // received to understand when a calibration 
  // procedure is finished
  let mut cali_received  = 0u64;
  loop {
    // take out the heat a bit
    thread::sleep(1*one_second);

    if end_program {
      println!("=> Ending program!");
      println!("=> Sending run termination command to the RBs");
      let cmd          = TofCommand::DataRunStop(DEFAULT_RB_ID as u32);
      let packet       = cmd.pack();
      let mut payload  = String::from("BRCT").into_bytes();
      payload.append(&mut packet.to_bytestream());
      
      match command_socket {
        None => {
          warn!("=> No command socket available! Can not shut down RBs..!");
          // open 0MQ socket here
          let ctx = zmq::Context::new();
          let cmd_sender  = ctx.socket(zmq::PUB).expect("Unable to create 0MQ PUB socket!");
          let cc_pub_addr = config.cmd_dispatcher_settings.cc_server_address.clone();
          cmd_sender.bind(&cc_pub_addr).expect("Unable to bind to (PUB) socket!");
          // after we opened the socket, give the RBs a chance to connect
          println!("=> Give the RBs a chance to connect and wait a bit..");
          thread::sleep(10*one_second);
          match cmd_sender.send(&payload, 0) {
            Err(err) => {
              error!("Unable to send command! {err}");
            },
            Ok(_) => {
              debug!("We sent {:?}", payload);
            }
          }
        }
        Some(_sock) => {
          match _sock.send(&payload, 0) {
            Err(err) => {
              error!("Unable to send command! {err}");
            },
            Ok(_) => {
              debug!("We sent {:?}", payload);
            }
          }
        }
      }
      println!("=> Give the RBs a chance to connect and wait a bit..");
      thread::sleep(10*one_second);

      // for now, we end brutally
      // FIXME
      println!(">> So long and thanks for all the \u{1F41F} <<"); 
      exit(0);
    
      // FIXME - this all needs debugging. The goal is to shut down 
      // the threads in order
      //println!("=> Shutting down signal handler...");
      //// event builder first, to avoid a lot of error messages
      //match thread_control.lock() {
      //  Ok(mut tc) => {
      //    tc.thread_signal_hdlr_active = false;
      //  }
      //  Err(err) => {
      //    error!("Can't acquire lock for ThreadControl! Unable to set calibration mode! {err}");
      //  }
      //}
      //let _ = sig_handle.join();
      ////thread::sleep(2*one_second);
    
      //// end RB threads
      //println!("=> Shutting down rb threads...");
      //match thread_control.lock() {
      //  Ok(mut tc) => {
      //    for rb in &rb_list {
      //      if tc.thread_rbcomm_active.contains_key(&rb.rb_id) {
      //        *tc.thread_rbcomm_active.get_mut(&rb.rb_id).unwrap() = false;
      //      }
      //    }
      //  }
      //  Err(err) => {
      //    error!("Can't acquire lock for ThreadControl! Unable to set calibration mode! {err}");
      //  }
      //}

      //for k in rb_handles {
      //  let _ = k.join();
      //}

      //// event builder first, to avoid a lot of error messages
      //println!("=> Shutting down event builder...");
      //match thread_control.lock() {
      //  Ok(mut tc) => {
      //    tc.thread_event_bldr_active = false;
      //    println!("tc {}", tc);
      //  }
      //  Err(err) => {
      //    error!("Can't acquire lock for ThreadControl! Unable to set calibration mode! {err}");
      //  }
      //} 
      //println!("=> Waiting for event builder thread to finish up...");
      //println!("=> evt builder thread is finsihed: {}", evtbldr_handle.is_finished());
      //let _ = evtbldr_handle.join();
      //println!("=> .. done!");

      //match thread_control.lock() {
      //  Ok(mut tc) => {
      //    tc.stop_flag = true;
      //  },
      //  Err(err) => {
      //    error!("Can't acquire lock for ThreadControl! Unable to set calibration mode! {err}");
      //  },
      //}
      //// wait actually until all threads have been finished
      //let timeout = Instant::now();
      //loop {
      //  match thread_control.lock() {
      //    Ok(mut tc) => {
      //      tc.stop_flag = true;
      //      // each thread will report here if
      //      // it is done
      //      if !tc.thread_cmd_dispatch_active 
      //      && !tc.thread_data_sink_active
      //      && !tc.thread_event_bldr_active 
      //      && !tc.thread_master_trg_active {
      //        break;
      //      }
      //    },
      //    Err(err) => {
      //      error!("Can't acquire lock for ThreadControl! Unable to set calibration mode! {err}");
      //    },
      //  }
      //  // in any case, break after timeout
      //  if timeout.elapsed() > 5*one_second {
      //    break;
      //  }
      //}
      //println!(">> So long and thanks for all the \u{1F41F} <<"); 
      //exit(0);
    }

    // check thread control - this is useful 
    // for everything

    match thread_control.try_lock() {
      Ok(mut tc) => {
        if tc.stop_flag {
          end_program = true;
        }
        if tc.calibration_active && !listen {
          for rbid in &rb_list {
            // the global data sink sets these flags
            let mut finished_keys = Vec::<u8>::new();
            if tc.finished_calibrations[&rbid.rb_id] {
              cali_received += 1;
              bar.set_position(cali_received);
              finished_keys.push(rbid.rb_id);
            }
            for rbid in &finished_keys {
              *tc.finished_calibrations.get_mut(&rbid).unwrap() = false; 
            }
          }
          // FIXME - this or a timer
          if cali_received as usize == rb_list.len() {
            cali_received = 0;
            // if we want to redo a calibration, 
            // somebody else has to set this 
            // flag again.
            tc.calibration_active = false;
            // reset the counters
            for rbid in &rb_list {
              *tc.finished_calibrations.get_mut(&rbid.rb_id).unwrap() = false; 
            }
            bar.finish_with_message("Done");
            if !dont_stop {
              end_program = true;
            }
          }
        }
      }
      Err(err) => {
        error!("Can't acquire lock for ThreadControl at this time! Unable to set calibration mode! {err}");
      }
    }
    // in case the runtime seconds are over, we can end the program
    if program_start.elapsed().as_secs_f64() > runtime_nseconds as f64 && !dont_stop {
      println!("=> Runtime seconds of {} have expired!", runtime_nseconds);
      println!("=> Ending program. If you don't want that behaviour, change the confifguration file.");
      end_program = true;
    }
  }
}<|MERGE_RESOLUTION|>--- conflicted
+++ resolved
@@ -469,12 +469,9 @@
 
   debug!("Starting data sink thread!");
   let thread_control_gds = Arc::clone(&thread_control);
-<<<<<<< HEAD
   let _data_sink_handle = thread::Builder::new()
-=======
   let dp_settings      = config.data_publisher_settings.clone();
   data_sink_handle = thread::Builder::new()
->>>>>>> 3792624f
     .name("data-sink".into())
     .spawn(move || {
       global_data_sink(&tp_from_threads,

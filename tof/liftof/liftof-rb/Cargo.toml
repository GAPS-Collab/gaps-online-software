[package]
name = "liftof-rb"
version = "0.8.6"
edition = "2021"
description = "Readoutboard data acquisition code for the TOF of the GAPS science experiment"

[[bin]]
name = "liftof-rb"
path = "src/main.rs"

[[bin]]
name = "watch-buffer-fill"
path = "src/bin/watch_buffer_fill.rs"

[[bin]]
name = "scan-uio-buffers"
path = "src/bin/scan_uio_buffers.rs"

[[bin]]
name = "debug-idle"
path = "src/bin/debug_idle.rs"


[[bin]]
name = "debug-registers"
path = "src/bin/debug_registers.rs"

# See more keys and their definitions at https://doc.rust-lang.org/cargo/reference/manifest.html

#[net]
#git-fetch-with-cli = true

[dependencies]
# addess raw memeory, e.g. /dev/uio0
memmap = "0.7"

# multi-producer/multi-consumer channels
crossbeam-channel = "0.5"

<<<<<<< HEAD
tof-dataclasses = { path = "../../dataclasses/rust/tof-dataclasses" , features = ["random", "tofcontrol"], version = "0.8.3"} 
tof-control = {path = "../../extern/tof-control", optional = true, version = "0.3", features=[] }
=======
tof-dataclasses = { path = "../../dataclasses/rust/tof-dataclasses" , features = ["random", "tofcontrol"], version = "0.8"} 
liftof-lib  = { path = "../liftof-lib", version="0.8"} 
tof-control = {path = "../../extern/tof-control", optional = false, version = "0.3", features=[] }
>>>>>>> ba560d7c
zmq = "0.10.0"

colored = "2.0"
log = "0.4"
env_logger = "0.10"

local-ip-address = "0.5"
clap = { version = "4.0", features = ["derive"] }

indicatif = ">=0.17.3"

serde_json = "1.0"

signal-hook = "0.3"

#[target.armv7-unknown-linux-gnueabi]
#linker = "/usr/bin/arm-none-eabi-gcc"
cfg-if = "1.0"<|MERGE_RESOLUTION|>--- conflicted
+++ resolved
@@ -37,14 +37,9 @@
 # multi-producer/multi-consumer channels
 crossbeam-channel = "0.5"
 
-<<<<<<< HEAD
-tof-dataclasses = { path = "../../dataclasses/rust/tof-dataclasses" , features = ["random", "tofcontrol"], version = "0.8.3"} 
-tof-control = {path = "../../extern/tof-control", optional = true, version = "0.3", features=[] }
-=======
 tof-dataclasses = { path = "../../dataclasses/rust/tof-dataclasses" , features = ["random", "tofcontrol"], version = "0.8"} 
 liftof-lib  = { path = "../liftof-lib", version="0.8"} 
 tof-control = {path = "../../extern/tof-control", optional = false, version = "0.3", features=[] }
->>>>>>> ba560d7c
 zmq = "0.10.0"
 
 colored = "2.0"

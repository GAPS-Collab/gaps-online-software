//! Higher level functions, to deal with events/binary reprentation of it, 
//! configure the drs4, etc.
use std::fs::read_to_string;


use tof_control::ltb_control::ltb_threshold;
use tof_dataclasses::serialization::Serialization;
use tof_dataclasses::io::RBEventMemoryStreamer;
use std::path::Path;
use std::time::{
    Duration,
    Instant
};
use std::{
    thread,
    time
};
use std::env;
use crossbeam_channel::{Sender};

use crate::control::*;
use crate::memory::*;

use tof_dataclasses::events::{RBEvent,
                              DataType};
use tof_dataclasses::commands::{
    TofCommand, TofCommandCode, TofOperationMode
};
use tof_dataclasses::packets::TofPacket;
use tof_dataclasses::errors::{CmdError, SerializationError};
use tof_dataclasses::run::RunConfig;

// Takeru's tof-control
use tof_dataclasses::calibrations::RBCalibrations;
use tof_dataclasses::errors::{CalibrationError,
                              RunError,
                              SetError};
use std::net::IpAddr;
//use local_ip_address::local_ip;
// for calibration
use tof_control::rb_control::rb_mode::{select_noi_mode,
                                      select_vcal_mode,
                                      select_tcal_mode,
                                      select_sma_mode};

// for general control over rb, ltb and pb
use tof_control::helper::preamp_type::PreampSetBias;
// for power
use liftof_lib::{PowerStatusEnum,
                  LTBThresholdName};

use liftof_lib::constants::{DEFAULT_PREAMP_BIAS,
                            DEFAULT_PREAMP_ID,
                            DEFAULT_LTB_ID};

const FIVE_SECONDS: Duration = time::Duration::from_millis(5000);

/// The poisson self trigger mode of the board
/// triggers automatically, this means we don't 
/// have to send a forced trigger signal every
/// 1/rate.
///
/// It just sets the respective registers here
pub fn enable_poisson_self_trigger(rate : f32) {
  // we have to calculate the actual rate with Andrew's formula
  //let clk_period : f64 = 1.0/33e6;
  let max_val  : f32 = 4294967295.0;
  let reg_val = (rate/(33e6/max_val)) as u32;
  info!("Will use random self trigger with rate {reg_val} value for register, corresponding to {rate} Hz");
  match set_self_trig_rate(reg_val) {
    Err(err) => {
      error!("Setting self trigger failed! Er {err}");
      error!("To be clear, we are NOT RUNNING IN POISSON SELF-TRIGGER MODE!");
    }
    Ok(_)    => ()
  }
}


/// Wait as long as a run is active.
/// This call blocks the current thread 
/// until no run is active anymore.
///
/// Check the trigger enabled register
/// periodically to find out whether
/// a run is active or not.
///
/// if n_errors is reached, decide the
/// run to be inactive
///
/// # Arguments
///
/// * n_errors     : Unforgiveable number of errors
///                  when querying the trigger status
///                  register. If reached, break.
/// * interval     : Check the trigger register every
///                  interval
/// * n_events_exp : Don't return before we have seen
///                  this many events
pub fn wait_while_run_active(n_errors     : u32,
                             interval     : Duration,
                             n_events_exp : u32,
                             data_type    : &DataType,
                             socket       : &zmq::Socket) -> Vec<RBEvent> {
  // check if we are done
  let mut events = Vec::<RBEvent>::new();
  let mut errs : u32 = 0;
  let start = Instant::now();
  let mut triggers_have_stopped = false;
  let mut kill_timer = Instant::now();
  loop {
    // listen to zmq here
    debug!("Waiting for 0MQ socket...");
    match socket.recv_bytes(0) {
      Err(err) => {
        error!("Unable to recv on socket! Err {err}");
      },
      Ok(bytes) => {
        // the first 5 bytes are the identifier, in this case
        // LOCAL
        debug!("Received {} bytes over 0MQ!", bytes.len());
        match TofPacket::from_bytestream(&bytes, &mut 5) {
          Err(err) => {
            error!("Can't unpack TofPacket, err {err}");
          },
          Ok(tp) => {
            match RBEvent::from_bytestream(&tp.payload, &mut 0) {
              Err(err) => {
                error!("Can't unpack RBEvent, error {err}");
              },
              Ok(ev) => {
                if ev.data_type == *data_type {
                  events.push(ev);
                }
              }
            }
          }
        }
      }
    }
    if events.len() >= n_events_exp as usize {
      info!("Acquired {} events!", events.len());
      return events;
    }
    if triggers_have_stopped {
      // wait for 10 more seconds..
      if kill_timer.elapsed().as_secs() > 10 {
        info!("Kill timer expired!");
        return events;
      } else {
        continue;
      }
    }
    if start.elapsed() > interval {
      match get_triggers_enabled() {
        Err(err) => {
          error!("Unable to obtain trigger status! Err {err}");
          errs += 1;
        },
        Ok(running) => {
          if !running {
            info!("Run has apparently terminated!");
            triggers_have_stopped = true;
            kill_timer = Instant::now();
            //break;
          } else { 
            info!("We have waited the expected time, but there are still triggers...");
            thread::sleep(interval);
          }
        }
      }
      //thread::sleep(interval);
      if errs == n_errors {
        info!("Can't wait anymore since we have seen the configured number of errors! {n_errors}");
        return events;
      }
    //start = Instant::now();
    }
  }
}

// START Calibration stuff ====================================================
// eventually, we have to rename that feature
/// A full set of RB calibration
///
/// This includes
/// - take voltage calbration data, 
///   1000 events, save to disk, but 
///   keep in memory
/// - take timing calibration data,
///   1000 events, save to disk but 
///   keep in memory
/// - no input data, 1000 events, save
///   to disk but keep in memory
/// - apply calibration script (Jamie)
///   save result in binary and in textfile,
///   send downstream
///
/// # Arguments
///
/// * rc_to_runner    : send calibration specific config
///                     to the runner thread
/// * tp_to_publisher : send calibration packets (wrapped 
///                     in TofPacket) to publisher thread
/// * address         : the publisher's data address
///                     We use a trick to get the event
///                     packets for the calibration:
///                     We are subscribing to the PUB 
///                     socket of the publisher
pub fn rb_calibration(rc_to_runner    : &Sender<RunConfig>,
                      tp_to_publisher : &Sender<TofPacket>,
                      address         : String)
-> Result<(), CalibrationError> {
  warn!("Commencing full RB calibration routine! This will take the board out of datataking for a few minutes!");
  // TODO this should become something that can be read from a local json file
  let five_seconds   = time::Duration::from_millis(5000);
  let mut run_config = RunConfig {
    runid                   : 0,
    nevents                 : 1300,
    is_active               : true,
    nseconds                : 0,
    tof_op_mode             : TofOperationMode::StreamAny,
    trigger_poisson_rate    : 0,
    trigger_fixed_rate      : 100,
    data_type               : DataType::Noi,
    rb_buff_size            : 100
  };
  // here is the general idea. We connect to our own 
  // zmq socket, to gather the events and store them 
  // here locally. Then we apply the calibration 
  // and we simply have to send it back to the 
  // data publisher.
  // This saves us a mutex!!
  let mut board_id = 0u8;
  match get_board_id() {
    Err(err) => {
      error!("Unable to obtain board id. Calibration might be orphaned. Err {err}");
    },
    Ok(rb_id) => {
      board_id = rb_id as u8;
    }
  }
  let mut calibration = RBCalibrations::new(board_id);
  calibration.serialize_event_data = true;


  let ctx = zmq::Context::new();
  let socket : zmq::Socket; 
  match ctx.socket(zmq::SUB) {
    Err(err) => {
      error!("Unable to create zmq socket! Err {err}. This is BAD!");
      return Err(CalibrationError::CanNotConnectToMyOwnZMQSocket);
    }
    Ok(sock) => {
      socket = sock;
    }
  }
  match socket.connect(&address) {
    Err(err) => {
      error!("Unable to connect to data (PUB) socket {address}, Err {err}");
      return Err(CalibrationError::CanNotConnectToMyOwnZMQSocket);
    },
    Ok(_) => ()
  }
  
  // The packets relevant for us here in this context, will 
  // all be prefixed with "LOCAL"
  // See the respective section in data_publisher 
  // (search for prefix_local)
  let topic_local = String::from("LOCAL");
  match socket.set_subscribe(&topic_local.as_bytes()) {
    Err(err) => error!("Can not subscribe to {topic_local}, err {err}"),
    Ok(_)    => info!("Subscribing to local packages!"),
  }
  // at this point, the zmq socket should be set up!
<<<<<<< HEAD
  
  run_config.data_type = DataType::Noi; 
  match run_noi_calibration(rc_to_runner, &socket, &mut calibration, run_config) {
    Err(err) => {
      error!("Unable to run no input calibration step. Err {err}");
      return Err(CalibrationError::CalibrationFailed);
    },
    Ok(_) => {
      info!("Noi calibration step done!")
    }
  };

  run_config.data_type = DataType::VoltageCalibration; 
  match run_voltage_calibration(rc_to_runner, &socket, &mut calibration, run_config) {
    Err(err) => {
      error!("Unable to run voltage calibration step. Err {err}");
      return Err(CalibrationError::CalibrationFailed);
    },
    Ok(_) => {
      info!("Voltage calibration step done!")
    }
  };
  
  run_config.data_type = DataType::TimingCalibration;
  match run_timing_calibration(rc_to_runner, &socket, &mut calibration, run_config) {
    Err(err) => {
      error!("Unable to run timing calibration step. Err {err}");
      return Err(CalibrationError::CalibrationFailed);
    },
    Ok(_) => {
      info!("Timing calibration step done!")
    }
  };

=======
  info!("Will set board to no input mode!");
  match select_noi_mode() {
    Err(err) => error!("Unable to select SMA mode! {err:?}"),
    Ok(_)     => (),
  }
  match rc_to_runner.send(run_config) {
    Err(err) => warn!("Can not send runconfig!, Err {err}"),
    Ok(_)    => trace!("Success!")
  }
  let mut cal_dtype = DataType::Noi;
  calibration.noi_data = wait_while_run_active(20, 4*five_seconds, 1000, &cal_dtype, &socket);
  println!("==> No input (Voltage calibration) data taken!");

  info!("Will set board to vcal mode!");
  match select_vcal_mode() {
    Err(err) => error!("Unable to select VCAL mode! {err:?}"),
    Ok(_)     => ()
  }
  run_config.data_type = DataType::VoltageCalibration;  
  match rc_to_runner.send(run_config) {
    Err(err) => warn!("Can not send runconfig! {err}"),
    Ok(_)    => trace!("Success!")
  }  
  cal_dtype             = DataType::VoltageCalibration;
  calibration.vcal_data = wait_while_run_active(20, 4*five_seconds, 1000, &cal_dtype, &socket);
  
  println!("==> Voltage calibration data taken!");
  info!("Will set board to tcal mode!");
  run_config.trigger_poisson_rate  = 80;
  run_config.nevents               = 1800; // make sure we get 1000 events
  run_config.trigger_fixed_rate    = 0;
  //run_config.rb_buff_size          = 500;
  run_config.data_type = DataType::TimingCalibration;  
  match select_tcal_mode() {
    Err(err) => error!("Can not set board to TCAL mode! {err:?}"),
    Ok(_)     => (),
  }
  match rc_to_runner.send(run_config) {
    Err(err) => warn!("Can not send runconfig! {err}"),
    Ok(_)    => trace!("Success!")
  }
  
  cal_dtype             = DataType::TimingCalibration;
  calibration.tcal_data = wait_while_run_active(20, 4*five_seconds, 1000,&cal_dtype, &socket);
  run_config.is_active = false;  
  match rc_to_runner.send(run_config) {
    Err(err) => warn!("Can not send runconfig! {err}"),
    Ok(_)    => trace!("Success!")
  }
  info!("Waiting 5 seconds");
  thread::sleep(five_seconds);
  info!("Will set board to sma mode!");
  match select_sma_mode() {
    Err(err) => error!("Can not set SMA mode! {err:?}"),
    Ok(_)    => (),
  }
  println!("==> Timing calibration data taken!");
>>>>>>> 2ca823e8
  println!("==> Calibration data taking complete!"); 
  println!("Calibration : {}", calibration);
  println!("Cleaning data...");
  calibration.clean_input_data();
  println!("Calibration : {}", calibration);

<<<<<<< HEAD
  info!("Will set board to sma mode!");
  match select_sma_mode() {
    Err(_) => {
      error!("Unable to set sma mode.");
      return Err(CalibrationError::CalibrationFailed);
    },
    Ok(_) => {
      info!("Timing calibration step done!")
    }
  };
  run_config.is_active = false;  
  match rc_to_runner.send(run_config) {
    Err(err) => {
      warn!("Can not send runconfig!, Err {err}");
      return Err(CalibrationError::CalibrationFailed);
    }
    Ok(_)    => trace!("Success!")
  }
  thread::sleep(FIVE_SECONDS);

  // Do this only with the full calib
=======
>>>>>>> 2ca823e8
  calibration.calibrate()?;
  println!("Calibration : {}", calibration);
  // now it just needs to be send to 
  // the publisher
  //for k in 0..10 {
  //  println!("cali vcal  {}", calibration.v_offsets[0][k]);
  //  println!("cali vincs {}", calibration.v_inc[0][k]);
  //  println!("cali vdips {}", calibration.v_dips[0][k]);
  //  println!("cali tbins {}", calibration.tbin[0][k]);
  //}
  let calib_pack = TofPacket::from(&calibration);
  match tp_to_publisher.send(calib_pack) {
    Err(err) => {
      error!("Unable to send RBCalibration package! Error {err}");
      return Err(CalibrationError::CanNotConnectToMyOwnZMQSocket);
    },
    Ok(_) => ()
  }
  info!("Calibration done!");
  Ok(())
}

// TODO The following two functions are placeholder for subset of the
// calibration routine. It is not clear whether these make sense or not.
//
// Only no input and publish.
pub fn rb_noi_subcalibration(rc_to_runner    : &Sender<RunConfig>,
                             tp_to_publisher : &Sender<TofPacket>)
-> Result<(), CalibrationError> {
  warn!("Commencing RB No input sub-calibration routine! This will take the board out of datataking for a few minutes!");
  // TODO this should become something that can be read from a local json file
  let mut run_config = RunConfig {
    runid                   : 0,
    nevents                 : 1300,
    is_active               : true,
    nseconds                : 0,
    tof_op_mode             : TofOperationMode::StreamAny,
    trigger_poisson_rate    : 0,
    trigger_fixed_rate      : 100,
    data_type               : DataType::Noi,
    rb_buff_size            : 100
  }; 
  let socket = connect_to_zmq().expect("Not able to connect to socket, something REAL strange happened.");

  let mut board_id = 0u8;
  match get_board_id() {
    Err(err) => {
      error!("Unable to obtain board id. Calibration might be orphaned. Err {err}");
    },
    Ok(rb_id) => {
      board_id = rb_id as u8;
    }
  }
  let mut calibration = RBCalibrations::new(board_id);
  calibration.serialize_event_data = true;

  run_config.data_type = DataType::Noi; 
  match run_noi_calibration(rc_to_runner, &socket, &mut calibration, run_config) {
    Err(err) => {
      error!("Unable to run noi calibration step. Err {err}");
      return Err(CalibrationError::CalibrationFailed);
    },
    Ok(_) => {
      info!("Noi calibration step done!");
    }
  };

  println!("==> No input data taking complete!"); 
  println!("Calibration : {}", calibration);
  println!("Cleaning data...");
  calibration.clean_input_data();
  println!("Calibration : {}", calibration);

  info!("Will set board to sma mode!");
  select_sma_mode();
  run_config.is_active = false;  
  match rc_to_runner.send(run_config) {
    Err(err) => {
      warn!("Can not send runconfig!, Err {err}");
      return Err(CalibrationError::CanNotConnectToMyOwnZMQSocket);
    },
    Ok(_)    => trace!("Success!")
  }
  thread::sleep(FIVE_SECONDS);

  println!("Calibration won't start cause the calibration data taking chain is not complete!");

  // Send it
  let calib_pack = TofPacket::from(&calibration);
  match tp_to_publisher.send(calib_pack) {
    Err(err) => {
      error!("Unable to send RBCalibration package! Error {err}");
      return Err(CalibrationError::CanNotConnectToMyOwnZMQSocket);
    },
    Ok(_) => ()
  }
  info!("Calibration done!");
  Ok(())
}

// Noi -> Voltage chain and publish.
pub fn rb_voltage_subcalibration(rc_to_runner    : &Sender<RunConfig>,
                                 tp_to_publisher : &Sender<TofPacket>,
                                 voltage_level   : u16) // where do we put this bad boi?
-> Result<(), CalibrationError> {
  warn!("Commencing RB no input + voltage sub-calibration routine! This will take the board out of datataking for a few minutes!");
  // TODO this should become something that can be read from a local json file
  let mut run_config = RunConfig {
    runid                   : 0,
    nevents                 : 1300,
    is_active               : true,
    nseconds                : 0,
    tof_op_mode             : TofOperationMode::StreamAny,
    trigger_poisson_rate    : 0,
    trigger_fixed_rate      : 100,
    data_type               : DataType::VoltageCalibration,
    rb_buff_size            : 1000
  }; 
  let socket = connect_to_zmq().expect("Not able to connect to socket, something REAL strange happened.");

  let mut board_id = 0u8;
  match get_board_id() {
    Err(err) => {
      error!("Unable to obtain board id. Calibration might be orphaned. Err {err}");
    },
    Ok(rb_id) => {
      board_id = rb_id as u8;
    }
  }
  let mut calibration = RBCalibrations::new(board_id);
  calibration.serialize_event_data = true;

  run_config.data_type = DataType::Noi; 
  match run_noi_calibration(rc_to_runner, &socket, &mut calibration, run_config) {
    Err(err) => {
      error!("Unable to run noi calibration step. Err {err}");
      return Err(CalibrationError::CalibrationFailed);
    },
    Ok(_) => {
      info!("Noi calibration step done!")
    }
  };

  run_config.data_type = DataType::VoltageCalibration; 
  match run_voltage_calibration(rc_to_runner, &socket, &mut calibration, run_config) {
    Err(err) => {
      error!("Unable to run voltage calibration step. Err {err}");
      return Err(CalibrationError::CalibrationFailed);
    },
    Ok(_) => {
      info!("Voltage calibration step done!")
    }
  };

  println!("==> No input + voltage data taking complete!"); 
  println!("Calibration : {}", calibration);
  println!("Cleaning data...");
  calibration.clean_input_data();
  println!("Calibration : {}", calibration);

  info!("Will set board to sma mode!");
  select_sma_mode();
  run_config.is_active = false;  
  match rc_to_runner.send(run_config) {
    Err(err) => {
      warn!("Can not send runconfig!, Err {err}");
      return Err(CalibrationError::CanNotConnectToMyOwnZMQSocket);
    },
    Ok(_)    => trace!("Success!")
  }
  thread::sleep(FIVE_SECONDS);

  println!("Calibration won't start cause the calibration data taking chain is not complete!");

  // Send it
  let calib_pack = TofPacket::from(&calibration);
  match tp_to_publisher.send(calib_pack) {
    Err(err) => {
      error!("Unable to send RBCalibration package! Error {err}");
      return Err(CalibrationError::CanNotConnectToMyOwnZMQSocket);
    },
    Ok(_) => ()
  }
  info!("Calibration done!");
  Ok(())
}

// Noi -> Voltage -> Timing chain and publish (no calib!).
pub fn rb_timing_subcalibration(rc_to_runner    : &Sender<RunConfig>,
                                tp_to_publisher : &Sender<TofPacket>,
                                voltage_level   : u16)
-> Result<(), CalibrationError> {
  warn!("Commencing RB no input + voltage + timing sub-calibration routine! This will take the board out of datataking for a few minutes!");
  // TODO this should become something that can be read from a local json file
  let mut run_config = RunConfig {
    runid                   : 0,
    nevents                 : 1300,
    is_active               : true,
    nseconds                : 0,
    tof_op_mode             : TofOperationMode::StreamAny,
    trigger_poisson_rate    : 0,
    trigger_fixed_rate      : 100,
    data_type               : DataType::TimingCalibration,
    rb_buff_size            : 1000
  }; 
  let socket = connect_to_zmq().expect("Not able to connect to socket, something REAL strange happened.");

  let mut board_id = 0u8;
  match get_board_id() {
    Err(err) => {
      error!("Unable to obtain board id. Calibration might be orphaned. Err {err}");
    },
    Ok(rb_id) => {
      board_id = rb_id as u8;
    }
  }
  let mut calibration = RBCalibrations::new(board_id);
  calibration.serialize_event_data = true;

  run_config.data_type = DataType::Noi; 
  match run_noi_calibration(rc_to_runner, &socket, &mut calibration, run_config) {
    Err(err) => {
      error!("Unable to run no input calibration step. Err {err}");
      return Err(CalibrationError::CalibrationFailed);
    },
    Ok(_) => {
      info!("Noi calibration step done!")
    }
  };

  run_config.data_type = DataType::VoltageCalibration; 
  match run_voltage_calibration(rc_to_runner, &socket, &mut calibration, run_config) {
    Err(err) => {
      error!("Unable to run voltage calibration step. Err {err}");
      return Err(CalibrationError::CalibrationFailed);
    },
    Ok(_) => {
      info!("Voltage calibration step done!")
    }
  };
  
  run_config.data_type = DataType::TimingCalibration;
  match run_timing_calibration(rc_to_runner, &socket, &mut calibration, run_config) {
    Err(err) => {
      error!("Unable to run timing calibration step. Err {err}");
      return Err(CalibrationError::CalibrationFailed);
    },
    Ok(_) => {
      info!("Timing calibration step done!")
    }
  };

  println!("==> No input + voltage + timing data taking complete!"); 
  println!("Calibration : {}", calibration);
  println!("Cleaning data...");
  calibration.clean_input_data();
  println!("Calibration : {}", calibration);

  info!("Will set board to sma mode!");
  select_sma_mode();
  run_config.is_active = false;  
  match rc_to_runner.send(run_config) {
    Err(err) => {
      warn!("Can not send runconfig!, Err {err}");
      return Err(CalibrationError::CanNotConnectToMyOwnZMQSocket);
    },
    Ok(_)    => trace!("Success!")
  }
  thread::sleep(FIVE_SECONDS);

  println!("Calibration won't start. The data taking chain is complete, but a sub-calibration routine was called!");

  // Send it
  let calib_pack = TofPacket::from(&calibration);
  match tp_to_publisher.send(calib_pack) {
    Err(err) => {
      error!("Unable to send RBCalibration package! Error {err}");
      return Err(CalibrationError::CanNotConnectToMyOwnZMQSocket);
    },
    Ok(_) => ()
  }
  info!("Calibration done!");
  Ok(())
}

fn connect_to_zmq() -> Result<zmq::Socket, CalibrationError> {
  // here is the general idea. We connect to our own 
  // zmq socket, to gather the events and store them 
  // here locally. Then we apply the calibration 
  // and we simply have to send it back to the 
  // data publisher.
  // This saves us a mutex!!
  //let this_board_ip = local_ip().expect("Unable to obtain local board IP. Something is messed up!");
  let mut board_id = 0u8;
  match get_board_id() {
    Err(err) => {
      error!("Unable to obtain board id. Calibration might be orphaned. Err {err}");
    },
    Ok(rb_id) => {
      board_id = rb_id as u8;
    }
  }
  let data_address = format!("tcp://10.0.1.1{:02}:{}", board_id, DATAPORT);
  //let data_address = liftof_lib::build_tcp_from_ip(this_board_ip.to_string(), DATAPORT.to_string());

  let ctx = zmq::Context::new();
  let socket : zmq::Socket; 
  match ctx.socket(zmq::SUB) {
    Err(err) => {
      error!("Unable to create zmq socket! Err {err}. This is BAD!");
      return Err(CalibrationError::CanNotConnectToMyOwnZMQSocket);
    }
    Ok(sock) => {
      socket = sock;
    }
  }
  match socket.connect(&data_address) {
    Err(err) => {
      error!("Unable to connect to data (PUB) socket {data_address}, Err {err}");
      return Err(CalibrationError::CanNotConnectToMyOwnZMQSocket);
    },
    Ok(_) => ()
  }
  
  // The packets relevant for us here in this context, will 
  // all be prefixed with "LOCAL"
  // See the respective section in data_publisher 
  // (search for prefix_local)
  let topic_local = String::from("LOCAL");
  match socket.set_subscribe(&topic_local.as_bytes()) {
    Err(err) => error!("Can not subscribe to {topic_local}, err {err}"),
    Ok(_)    => info!("Subscribing to local packages!"),
  }
  Ok(socket)
}

fn run_noi_calibration(rc_to_runner: &Sender<RunConfig>,
                       socket: &zmq::Socket,
                       calibration: &mut RBCalibrations,
                       run_config: RunConfig)
                       -> Result<(), CalibrationError> {
  info!("Will set board to no input mode!");
  match select_noi_mode() {
    Err(err) => error!("Unable to select SMA mode! {err:?}"),
    Ok(_)     => (),
  }
  match rc_to_runner.send(run_config) {
    Err(err) => warn!("Can not send runconfig!, Err {err}"),
    Ok(_)    => trace!("Success!")
  }
  let mut cal_dtype = DataType::Noi;
  calibration.noi_data = wait_while_run_active(20, 4*FIVE_SECONDS, 1000, &cal_dtype, &socket);

  println!("==> No input (Voltage calibration) data taken!");
  Ok(())
}

fn run_voltage_calibration(rc_to_runner: &Sender<RunConfig>,
                           socket: &zmq::Socket,
                           calibration: &mut RBCalibrations,
                           mut run_config: RunConfig)
                           -> Result<(), CalibrationError> {
  info!("Will set board to vcal mode!");
  match select_vcal_mode() {
    Err(err) => error!("Unable to select VCAL mode! {err:?}"),
    Ok(_)     => ()
  }
  run_config.data_type = DataType::VoltageCalibration;
  match rc_to_runner.send(run_config) {
    Err(err) => warn!("Can not send runconfig! {err}"),
    Ok(_)    => trace!("Success!")
  }  
  let cal_dtype             = DataType::VoltageCalibration;
  calibration.vcal_data = wait_while_run_active(20, 4*FIVE_SECONDS, 1000, &cal_dtype, &socket);
  
  println!("==> Voltage calibration data taken!");
  Ok(())
}

fn run_timing_calibration(rc_to_runner: &Sender<RunConfig>,
                          socket: &zmq::Socket,
                          calibration: &mut RBCalibrations,
                          mut run_config: RunConfig)
                          -> Result<(), CalibrationError> {
  info!("Will set board to tcal mode!");
  run_config.trigger_poisson_rate  = 80;
  run_config.nevents               = 1800; // make sure we get 1000 events
  run_config.trigger_fixed_rate    = 0;
  //run_config.rb_buff_size          = 500;
  run_config.data_type = DataType::TimingCalibration;  
  match select_tcal_mode() {
    Err(err) => error!("Can not set board to TCAL mode! {err:?}"),
    Ok(_)     => (),
  }
  match rc_to_runner.send(run_config) {
    Err(err) => warn!("Can not send runconfig! {err}"),
    Ok(_)    => trace!("Success!")
  }
  
  let cal_dtype             = DataType::TimingCalibration;
  calibration.tcal_data = wait_while_run_active(20, 4*FIVE_SECONDS, 1000,&cal_dtype, &socket);
  run_config.is_active = false;  
  match rc_to_runner.send(run_config) {
    Err(err) => warn!("Can not send runconfig! {err}"),
    Ok(_)    => trace!("Success!")
  }
  info!("Waiting 5 seconds");
  thread::sleep(FIVE_SECONDS);
  info!("Will set board to sma mode!");
  match select_sma_mode() {
    Err(err) => error!("Can not set SMA mode! {err:?}"),
    Ok(_)    => (),
  }
  println!("==> Timing calibration data taken!");
  println!("==> Calibration data taking complete!"); 
  println!("Calibration : {}", calibration);
  println!("Cleaning data...");
  calibration.clean_input_data();
  println!("Calibration : {}", calibration);

  info!("Will set board to sma mode!");
  select_sma_mode();
  run_config.is_active = false;  
  match rc_to_runner.send(run_config) {
    Err(err) => warn!("Can not send runconfig!, Err {err}"),
    Ok(_)    => trace!("Success!")
  }
  thread::sleep(FIVE_SECONDS);
  calibration.calibrate()?;
  println!("Calibration : {}", calibration);
  // now it just needs to be send to 
  // the publisher
  //for k in 0..10 {
  //  println!("cali vcal  {}", calibration.v_offsets[0][k]);
  //  println!("cali vincs {}", calibration.v_inc[0][k]);
  //  println!("cali vdips {}", calibration.v_dips[0][k]);
  //  println!("cali tbins {}", calibration.tbin[0][k]);
  //}
  info!("Calibration done!");
  Ok(())
}
// END Calibration stuff ======================================================

// BEGIN Run stuff ============================================================
pub fn rb_start_run(rc_to_runner    : &Sender<RunConfig>,
                    rc_config       : RunConfig,
                    run_type        : u8,
                    rb_id           : u8,
                    event_no        : u8) -> Result<(), RunError> {
  println!("==> Will initialize new run!");
  match rc_to_runner.send(rc_config) {
    Err(err) => error!("Error initializing run! {err}"),
    Ok(_)    => ()
  };
  println!("==> Run successfully started!");
  Ok(())
}

pub fn rb_stop_run(rc_to_runner    : &Sender<RunConfig>,
                   rb_id           : u8) -> Result<(), RunError> {
  println!("==> Will initialize new run!");
  println!("Received command to end run!");
  // default is not active for run config

  let  rc = RunConfig::new();
  match rc_to_runner.send(rc) {
    Err(err) => error!("Error stopping run! {err}"),
    Ok(_)    => ()
  }
  println!("==> Run successfully stopped!");
  Ok(())
}
// END Run stuff ==============================================================

const DMA_RESET_TRIES : u8 = 10;   // if we can not reset the DMA after this number
                                   // of retries, we'll panic!


// Using the same approach as the flight computer, we use
// two ports for communication/data
// 1) PUB for the data
// 2) SUB for the commands.
// - _A comment here_ while we usually would prefer REP?REQ for 
// comms, this will avoid deadlocks in any case and makes it in 
// general much easier for command servers to connect to the boards.

/// Dataport is 0MQ PUB for publishing waveform/event data
pub const DATAPORT : u32 = 42000;

// FIXME
type RamBuffer = BlobBuffer;

/// Check for the environmental 
/// variable LIFTOF_IS_SYSTEMD
/// which is set in the liftof.service file
/// to determine wether liftof is executed 
/// through systemd.
///
/// WARN - this is not elegant, but all other
/// approaches did not work!
pub fn is_systemd_process() -> bool {
  // this custom variable must be set in the 
  // liftof.service file!!
  if env::var("LIFTOF_IS_SYSTEMD").is_ok() {
    info!("Running under systemd");
    true
  } else {
    info!("Not running under systemd");
    false
  }
}

/// Get a runconfig from a file. 
///
/// FIXME - panics...
pub fn get_runconfig(rcfile : &Path) -> RunConfig {
  //match get_json_from_file(rcfile) {
  match read_to_string(rcfile) {
    Err(err) => {
      panic!("Unable to read the configuration file! Error {err}");
    }
    Ok(rc_from_file) => {
      println!("==> Found configuration file {}!", rcfile.display());
      match serde_json::from_str(&rc_from_file) {
        Err(err) => panic!("Can not read json from configuration file. Error {err}"),
        Ok(rc_json) => {
          rc_json
        }
      }
    }
  }
}

/// Get the active half of the RAM buffer
/// 
/// This uses the know regions of the RAM 
/// buffers together with the dma pointer
/// to get the correct half.
///
pub fn get_active_buffer() -> Result<RamBuffer, RegisterError> {
  let dma_ptr = get_dma_pointer()?;
  if dma_ptr >= UIO1_MAX_OCCUPANCY {
    return Ok(RamBuffer::B);
  }
  Ok(RamBuffer::A)
}

/// Add the prefix "LOCAL" to a bytestream.
///
/// This will allow for the central C&C server 
/// to ignore this packet, but the board can 
/// still send it to itself
pub fn prefix_local(input : &mut Vec<u8>) -> Vec<u8> {
  let mut bytestream : Vec::<u8>;
  let local = String::from("LOCAL");
  bytestream = local.as_bytes().to_vec();
  bytestream.append(input);
  bytestream
}

pub fn prefix_board_id(input : &mut Vec<u8>) -> Vec<u8> {
  // FIUXME - this should not panic
  let board_id = get_board_id()//
                 .unwrap_or(0);
                               //.expect("Need to be able to obtain board id!");
  let mut bytestream : Vec::<u8>;
  let board : String;
  if board_id < 10 {
    board = String::from("RB0") + &board_id.to_string();
  } else {
    board = String::from("RB")  + &board_id.to_string();
  }
  //let mut response = 
  bytestream = board.as_bytes().to_vec();
  //bytestream.append(&mut resp.to_bytestream());
  bytestream.append(input);
  bytestream
}

/// add the board id to the bytestream in front of the 
/// tof response
pub fn prefix_board_id_noquery(board_id : u8, input : &mut Vec<u8>) -> Vec<u8> {
  // FIUXME - this should not panic
  //let board_id = get_board_id()//
  //               .unwrap_or(0);
  //                             //.expect("Need to be able to obtain board id!");
  let mut bytestream : Vec::<u8>;
  let board : String;
  if board_id < 10 {
    board = String::from("RB0") + &board_id.to_string();
  } else {
    board = String::from("RB")  + &board_id.to_string();
  }
  //let mut response = 
  bytestream = board.as_bytes().to_vec();
  //bytestream.append(&mut resp.to_bytestream());
  bytestream.append(input);
  bytestream
}


/// strip of the first 4 bytes of the incoming vector 
pub fn cmd_from_bytestream(bytestream : &mut Vec<u8>) ->Result<TofCommand, SerializationError>{
  //let bytestream = cmd.drain(0..4);
  // FIXME - remove expect call
  TofCommand::from_bytestream(&bytestream, &mut 4)
  //tof_command
}





/// Reset DMA pointer and buffer occupancy registers
///
/// If there are any errors, we will wait for a short
/// time and then try again
/// FIXME - this should return Result
pub fn reset_dma_and_buffers() {
  // register writing is on the order of microseconds 
  // (MHz clock) so one_milli is plenty
  let one_milli   = time::Duration::from_millis(1);
  let buf_a = BlobBuffer::A;
  let buf_b = BlobBuffer::B;
  let mut n_tries = 0u8;
  let mut failed  = true;
  loop {
    if failed && n_tries < DMA_RESET_TRIES {
      match reset_dma() {
        Ok(_)    => (),
        Err(err) => {
          error!("Resetting dma failed, err {:?}", err);
          n_tries += 1;
          thread::sleep(one_milli);
          continue;
        }
      } 
      match reset_ram_buffer_occ(&buf_a) {
        Ok(_)    => (), 
        Err(err) => {
          error!("Problem resetting buffer /dev/uio1 {:?}", err);
          n_tries += 1;
          thread::sleep(one_milli);
          continue;
        }
      }
      match reset_ram_buffer_occ(&buf_b) {
        Ok(_)    => (), 
        Err(err) => {
          error!("Problem resetting buffer /dev/uio2 {:?}", err);
          n_tries += 1;
          thread::sleep(one_milli);
          continue;
        }
      }
    failed = false;      
    } else {
      break;
    }
  }
  // in any case, relax a bit
  thread::sleep(10*one_milli);
}

/// Check if the buffers are actually filling
/// 
///  - if not, panic. We can't go on like that
pub fn run_check() {
  let buf_a = BlobBuffer::A;
  let buf_b = BlobBuffer::B;

  let interval = Duration::from_secs(5);
  let mut n_iter = 0;
  
  let mut last_occ_a = get_blob_buffer_occ(&buf_a).unwrap();
  let mut last_occ_b = get_blob_buffer_occ(&buf_b).unwrap();
  match enable_trigger() {
    Err(err) => error!("Unable to enable trigger! Err {err}"),
    Ok(_)    => info!("Triggers enabled")
  }
  loop {
    n_iter += 1;
    thread::sleep(interval);
    let occ_a = get_blob_buffer_occ(&buf_a).unwrap();
    let occ_b = get_blob_buffer_occ(&buf_b).unwrap();
    if occ_a - last_occ_a == 0 && occ_b - last_occ_b == 0 {
      panic!("We did not observe a change in occupancy for either one of the buffers!");
    }
    println!("-- buff size A {}", occ_a - last_occ_a);
    println!("-- buff size B {}", occ_b - last_occ_b);
    println!("---> Iter {n_iter}");
    last_occ_a = occ_a;
    last_occ_b = occ_b;
  }
}

///  Get the blob buffer size from occupancy register
///
///  Read out the occupancy register and compare to 
///  a previously recoreded value. 
///  Everything is u32 (the register can't hold more)
///
///  The size of the buffer can only be defined compared
///  to a start value. If the value rools over, the 
///  size then does not make no longer sense and needs
///  to be updated.
///
///  #Arguments: 
///
pub fn get_buff_size(which : &BlobBuffer) ->Result<usize, RegisterError> {
  let size : u32;
  let occ = get_blob_buffer_occ(&which)?;
  trace!("Got occupancy of {occ} for buff {which:?}");

  // the buffer sizes is UIO1_MAX_OCCUPANCY -  occ
  match which {
    BlobBuffer::A => {size = occ - UIO1_MIN_OCCUPANCY;},
    BlobBuffer::B => {size = occ - UIO2_MIN_OCCUPANCY;}
  }
  let result = size as usize;
  Ok(result)
}
/// Manage the RAM buffers for event data
/// 
/// This experimental version of the ram buffer
/// handler will directly push the content of 
/// the ram buffer into an RBEventMemoryStreamer.
///
/// EXPERIMENTAL - there is some unsafe stuff 
///                going on, which I am not sure 
///                about. 
///
/// Rationale    - this avoids at least 2 clones 
///                and possibly an entire thread.
///                So it might boost performance.
///
/// Difference to previous approach:
///
/// Instead of sending the resulting vector of 
/// bytes away, we fed the streamer. Then in 
/// a second step, either the streamer has 
/// to digest its data, or we need to send
/// the streamer somewhere.
///
/// # Arguments:
///
/// * buff_trip : size which triggers buffer readout.
/// * streamer  : RBEventMemoryStreamer which will consume
///               the ram buffer
pub fn experimental_ram_buffer_handler(buff_trip : usize,
                                       streamer  : &mut RBEventMemoryStreamer)
    -> Result<(RamBuffer, usize), RegisterError> {
  let mut switch_buff = false;
  if buff_trip < DATABUF_TOTAL_SIZE {
    switch_buff = true;
  }

  let which          = get_active_buffer()?;
  let mut buff_size  = get_buff_size(&which)?;
  if buff_size >= buff_trip {
    info!("Buff {which:?} tripped at a size of {buff_size}");  
    debug!("Buff handler switch buffers {switch_buff}");
    // 1) switch buffer
    // 2) read out
    // 3) reset
    if switch_buff {
      match switch_ram_buffer() {
        Ok(_)  => {
          info!("Ram buffer switched!");
        },
        Err(_) => error!("Unable to switch RAM buffers!") 
      }
    }
    match read_buffer_into_streamer(&which, buff_size as usize, streamer) {
      Err(err) => error!("Can not read data buffer into RBEventMemoryStreamer! {err}"),
      Ok(_)    => (),
    }
    match reset_ram_buffer_occ(&which) {
      Ok(_)  => debug!("Successfully reset the buffer occupancy value"),
      Err(_) => error!("Unable to reset buffer!")
    }
    buff_size = 0;
  }
  Ok((which, buff_size))
}

/// Manage the RAM buffers for event data
///
/// This will make a decision based on the 
/// buff_trip value if a buffer is "full", 
/// and in that case, read it out, send 
/// the data over the channel elsewhere 
/// and switch to the other half of the 
/// buffer.
/// If buff_trip == DATABUF_TOTAL_SIZE, the 
/// buffer will be switched by the firmware.
///
/// # Arguments:
///
/// * buff_trip : size which triggers buffer readout.
pub fn ram_buffer_handler(buff_trip     : usize,
                          bs_sender     : &Sender<Vec<u8>>)
    -> Result<(RamBuffer, usize), RegisterError> {
  let mut switch_buff = false;
  if buff_trip < DATABUF_TOTAL_SIZE {
    switch_buff = true;
  }

  let which          = get_active_buffer()?;
  let mut buff_size  = get_buff_size(&which)?;
  if buff_size >= buff_trip {
    info!("Buff {which:?} tripped at a size of {buff_size}");  
    debug!("Buff handler switch buffers {switch_buff}");
    // 1) switch buffer
    // 2) read out
    // 3) reset
    if switch_buff {
      match switch_ram_buffer() {
        Ok(_)  => {
          info!("Ram buffer switched!");
        },
        Err(_) => error!("Unable to switch RAM buffers!") 
      }
    }
    let mut bytestream = Vec::<u8>::new(); 
    match read_data_buffer(&which, buff_size as usize) {
      Err(err) => error!("Can not read data buffer {err}"),
      Ok(bs)    => bytestream = bs,
    }
    let bs_len = bytestream.len();
    match bs_sender.send(bytestream) {
      Err(err) => error!("error sending {err}"),
      Ok(_)    => {
        info!("We are sending {} event bytes for further processing!", bs_len);
      }
    }
    match reset_ram_buffer_occ(&which) {
      Ok(_)  => debug!("Successfully reset the buffer occupancy value"),
      Err(_) => error!("Unable to reset buffer!")
    }
    buff_size = 0;
  }
  Ok((which, buff_size))
}

///  Prepare the whole readoutboard for data taking.
///
///  This sets up the drs4 and c
///  lears the memory of 
///  the data buffers.
///  
///  This will make several writes to the /dev/uio0
///  memory map.
pub fn setup_drs4() -> Result<(), RegisterError> {

  let buf_a = BlobBuffer::A;
  let buf_b = BlobBuffer::B;

  let one_milli   = time::Duration::from_millis(1);
  // DAQ defaults
  //let num_samples     : u32 = 3000;
  //let duration        : u32 = 0; // Default is 0 min (=> use events) 
  //let roi_mode        : u32 = 1;
  //let transp_mode     : u32 = 1;
  //let run_mode        : u32 = 0;
  //let run_type        : u32 = 0;        // 0 -> Events, 1 -> Time (default is Events)
  //let config_drs_flag : u32 = 1; // By default, configure the DRS chip
  // run mode info
  // 0 = free run (must be manually halted), ext. trigger
  // 1 = finite sample run, ext. trigger
  // 2 = finite sample run, software trigger
  // 3 = finite sample run, software trigger, random delays/phase for timing calibration
  let spike_clean     : bool = true;
  //let read_ch9        : u32  = 1;

  // before we do anything, set the DRS in idle mode 
  // and set the configure bit
  //idle_drs4_daq()?;
  //thread::sleep(one_milli);
  //set_drs4_configure()?;
  //thread::sleep(one_milli);

  // Sanity checking
  //let max_samples     : u32 = 65000;
  //let max_duration    : u32 = 1440; // Minutes in 1 day

  //reset_daq()?;
  //thread::sleep(one_milli);
  //reset_drs()?;
  //thread::sleep(one_milli);
  //reset_dma()?;
  //thread::sleep(one_milli);
  clear_dma_memory()?;
  thread::sleep(one_milli);
  
  
  // for some reason, sometimes it 
  // takes a bit until the blob
  // buffers reset. Let's try a 
  // few times
  info!("Resetting event memory buffers..");
  for _ in 0..5 {
    reset_ram_buffer_occ(&buf_a)?;
    thread::sleep(one_milli);
    reset_ram_buffer_occ(&buf_b)?;
    thread::sleep(one_milli);
  }

  // register 04 contains a lot of stuff:
  // roi mode, busy, adc latency
  // sample  count and spike removal
  let spike_clean_enable : u32 = 4194304; //bit 22
  if spike_clean {
    let mut value = read_control_reg(0x40).unwrap();  
    value = value | spike_clean_enable;
    write_control_reg(0x40, value)?;
    thread::sleep(one_milli);
  }
 
  // we don't want to do that anymore
  //set_readout_all_channels_and_ch9()?;
  thread::sleep(one_milli);
  set_master_trigger_mode()?;
  thread::sleep(one_milli);
  Ok(())
}


pub fn send_preamp_bias_set_all(bias_voltage: u16) -> Result<(), SetError> {
  match PreampSetBias::set_manual_bias(None, bias_voltage as f32) {
    Ok(_) => (),
    Err(_) => {
      error!("Unable to set preamp bias! Error LTBThresholdError!");
    }
  };
  Ok(())
}


pub fn send_preamp_bias_set(preamp_id: u8, bias_voltage: u16) -> Result<(), SetError> {
  // TODO add check for LTB of interest
  match PreampSetBias::set_manual_bias(Some(preamp_id), bias_voltage as f32) {
    Ok(_) => (),
    Err(_) => {
      error!("Unable to set preamp bias! Error LTBThresholdError!");
    }
  };
  Ok(())
}


pub fn send_ltb_all_thresholds_set() -> Result<(), SetError> {
  match ltb_threshold::set_default_threshold() {
    Ok(_) => return Ok(()),
    Err(_) => {
      error!("Unable to set preamp bias! Error LTBThresholdError!");
      return Err(SetError::CanNotConnectToMyOwnZMQSocket)
    }
  };
}


pub fn send_ltb_all_thresholds_reset() -> Result<(), SetError> {
  match ltb_threshold::reset_threshold() {
    Ok(_) => (),
    Err(_) => {
      error!("Unable to set preamp bias! Error LTBThresholdError!");
    }
  };
  Ok(())
}


pub fn send_ltb_threshold_set(ltb_id: u8, threshold_name: LTBThresholdName, threshold_level: u16) -> Result<(), SetError> {
  // TODO add check for LTB of interest
  let ch = LTBThresholdName::get_ch_number(threshold_name).unwrap();
  match ltb_threshold::set_threshold(ch, threshold_level as f32) {
    Ok(_) => (),
    Err(_) => {
      error!("Unable to set preamp bias! Error LTBThresholdError!");
    }
  };
  Ok(())
}


pub fn power_preamp(preamp_id: u8, status: PowerStatusEnum) -> Result<TofCommandCode, CmdError> {
  let mut result = Ok(());
  match status {
    PowerStatusEnum::ON => {
      if preamp_id == DEFAULT_PREAMP_ID {
        result = send_preamp_bias_set_all(DEFAULT_PREAMP_BIAS);
      } else {
        result = send_preamp_bias_set(DEFAULT_PREAMP_ID, DEFAULT_PREAMP_BIAS);
      }
    },
    PowerStatusEnum::OFF => {
      if preamp_id == DEFAULT_PREAMP_ID {
        result = send_preamp_bias_set_all(0);
      } else {
        result = send_preamp_bias_set(DEFAULT_PREAMP_ID, 0);
      }
    },
    PowerStatusEnum::Cycle => {
      // about this command.How long is it right to power cycle stuff??? TODO
      error!("Not implemented.");
      return Err(CmdError::PowerError)
    },
    _ => {
      error!("The power status is not specified or outside expected values.");
      return Err(CmdError::PowerError)
    }
  }

  match result {
    Ok(_) => return Ok(TofCommandCode::CmdPower),
    Err(_) => {
      error!("Unable to set preamp bias! Error LTBThresholdError!");
      return Err(CmdError::PowerError)
    }
  };
}


pub fn power_ltb(ltb_id: u8, status: PowerStatusEnum) -> Result<TofCommandCode, CmdError> {
  let mut result = Ok(());
  // the differentiation between all and single ltb is done intrinsically by the fact that 1 RB -> 1 LTB
  match status {
    PowerStatusEnum::ON => {
      // TODO add ID check for LTB to if
      if ltb_id == DEFAULT_LTB_ID {
        result = send_ltb_all_thresholds_set();
      }
    },
    PowerStatusEnum::OFF => {
      // TODO add ID check for LTB to if
      if ltb_id == DEFAULT_LTB_ID {
        result = send_ltb_all_thresholds_reset();
      }
    },
    PowerStatusEnum::Cycle => {
      // about this command.How long is it right to power cycle stuff??? TODO
      error!("Not implemented.");
      return Err(CmdError::PowerError)
    },
    _ => {
      error!("The power status is not specified or outside expected values.");
      return Err(CmdError::PowerError)
    }
  }

  match result {
    Ok(_) => return Ok(TofCommandCode::CmdPower),
    Err(_) => {
      error!("Unable to set preamp bias! Error LTBThresholdError!");
      return Err(CmdError::PowerError)
    }
  };
}<|MERGE_RESOLUTION|>--- conflicted
+++ resolved
@@ -273,8 +273,6 @@
     Ok(_)    => info!("Subscribing to local packages!"),
   }
   // at this point, the zmq socket should be set up!
-<<<<<<< HEAD
-  
   run_config.data_type = DataType::Noi; 
   match run_noi_calibration(rc_to_runner, &socket, &mut calibration, run_config) {
     Err(err) => {
@@ -308,72 +306,12 @@
     }
   };
 
-=======
-  info!("Will set board to no input mode!");
-  match select_noi_mode() {
-    Err(err) => error!("Unable to select SMA mode! {err:?}"),
-    Ok(_)     => (),
-  }
-  match rc_to_runner.send(run_config) {
-    Err(err) => warn!("Can not send runconfig!, Err {err}"),
-    Ok(_)    => trace!("Success!")
-  }
-  let mut cal_dtype = DataType::Noi;
-  calibration.noi_data = wait_while_run_active(20, 4*five_seconds, 1000, &cal_dtype, &socket);
-  println!("==> No input (Voltage calibration) data taken!");
-
-  info!("Will set board to vcal mode!");
-  match select_vcal_mode() {
-    Err(err) => error!("Unable to select VCAL mode! {err:?}"),
-    Ok(_)     => ()
-  }
-  run_config.data_type = DataType::VoltageCalibration;  
-  match rc_to_runner.send(run_config) {
-    Err(err) => warn!("Can not send runconfig! {err}"),
-    Ok(_)    => trace!("Success!")
-  }  
-  cal_dtype             = DataType::VoltageCalibration;
-  calibration.vcal_data = wait_while_run_active(20, 4*five_seconds, 1000, &cal_dtype, &socket);
-  
-  println!("==> Voltage calibration data taken!");
-  info!("Will set board to tcal mode!");
-  run_config.trigger_poisson_rate  = 80;
-  run_config.nevents               = 1800; // make sure we get 1000 events
-  run_config.trigger_fixed_rate    = 0;
-  //run_config.rb_buff_size          = 500;
-  run_config.data_type = DataType::TimingCalibration;  
-  match select_tcal_mode() {
-    Err(err) => error!("Can not set board to TCAL mode! {err:?}"),
-    Ok(_)     => (),
-  }
-  match rc_to_runner.send(run_config) {
-    Err(err) => warn!("Can not send runconfig! {err}"),
-    Ok(_)    => trace!("Success!")
-  }
-  
-  cal_dtype             = DataType::TimingCalibration;
-  calibration.tcal_data = wait_while_run_active(20, 4*five_seconds, 1000,&cal_dtype, &socket);
-  run_config.is_active = false;  
-  match rc_to_runner.send(run_config) {
-    Err(err) => warn!("Can not send runconfig! {err}"),
-    Ok(_)    => trace!("Success!")
-  }
-  info!("Waiting 5 seconds");
-  thread::sleep(five_seconds);
-  info!("Will set board to sma mode!");
-  match select_sma_mode() {
-    Err(err) => error!("Can not set SMA mode! {err:?}"),
-    Ok(_)    => (),
-  }
-  println!("==> Timing calibration data taken!");
->>>>>>> 2ca823e8
   println!("==> Calibration data taking complete!"); 
   println!("Calibration : {}", calibration);
   println!("Cleaning data...");
   calibration.clean_input_data();
   println!("Calibration : {}", calibration);
 
-<<<<<<< HEAD
   info!("Will set board to sma mode!");
   match select_sma_mode() {
     Err(_) => {
@@ -395,8 +333,6 @@
   thread::sleep(FIVE_SECONDS);
 
   // Do this only with the full calib
-=======
->>>>>>> 2ca823e8
   calibration.calibrate()?;
   println!("Calibration : {}", calibration);
   // now it just needs to be send to 

//! # Radoutboard software for the GAPS experiment, TOF system
//! 
//! This software shall help with data acquisition and commandeering 
//! of the readoutboards (RB) used in the tof system of the GAPS 
//! science experiment.
//!
//! Standalone, statically linked binary to be either run manually 
//! or to be managed by systemd

//use std::collections::HashMap;
use std::path::PathBuf;
use std::os::raw::c_int;
use std::process::exit;
use std::{
    thread,
};
use std::sync::{
    Arc,
    Mutex,
};
use std::time::{
    Duration,
    Instant,
};
use std::io::Write;

extern crate crossbeam_channel;
extern crate signal_hook;
extern crate env_logger;

use signal_hook::iterator::Signals;
use signal_hook::consts::signal::{
    SIGTERM,
    SIGINT
};

#[macro_use] extern crate log;

extern crate clap;
use clap::{
    arg,
    command,
    Parser
};

// FIXME - think about using 
// bounded channels to not 
// create a memory leak
use crossbeam_channel::{
    unbounded,
    //bounded,
    Sender,
    Receiver
};
//use local_ip_address::local_ip;
use colored::Colorize;

// TOF specific crates
use tof_control::helper::rb_type::RBInfo;

use tof_dataclasses::threading::{
    ThreadControl,
};
use tof_dataclasses::packets::TofPacket;
use tof_dataclasses::commands::{
    //RBCommand,
    TofOperationMode
};

use tof_dataclasses::RBChannelPaddleEndIDMap;
use tof_dataclasses::events::DataType;
use tof_dataclasses::run::RunConfig;
use tof_dataclasses::io::{
    get_califilename,
    get_runfilename
};

use liftof_lib::{
    LIFTOF_LOGO_SHOW,
    DATAPORT,
    color_log,
    get_rb_ch_pid_map,
    RunStatistics,
    CalibrationCmd,
};

use liftof_rb::threads::{
    runner,
    //experimental_runner,
    cmd_responder,
    event_processing,
    monitoring,
    data_publisher
};

use liftof_rb::api::*;
use liftof_rb::control::*;

use liftof_lib::{Command,
                 CommandRB};

#[derive(Parser, Debug)]
#[command(author = "J.A.Stoessl", version, about, long_about = None)]
struct Args {
  /// A json run config file with a RunConfiguration. This option is essential if 
  /// this program is run manually without systemd and not controlled by a central server. 
  /// If in this configuration one wants to take data, ONE HAS TO SUPPLY A RUNCONFIG!
  #[arg(short, long)]
  run_config: Option<std::path::PathBuf>,
  /// Paddle map - this is only needed when the RBs 
  /// should do waveform analysis
  #[arg(short, long)]
  paddle_map: Option<std::path::PathBuf>,
  /// Listen to remote input from the TOF computer at 
  /// the expected IP address
  #[arg(short, long, default_value_t = false)]
  listen: bool,
  /// Show progress bars to indicate buffer fill values and number of acquired events
  #[arg(long, default_value_t = false)]
  show_progress: bool,
  /// Print out (even more) debugging information 
  #[arg(long, default_value_t = false)]
  verbose : bool,
  /// Write the readoutboard binary data ('.robin') to the board itself
  #[arg(long, default_value_t = false)]
  to_local_file : bool,
  ///// CnC server IP we should be listening to
  //#[arg(long, default_value_t = "10.0.1.1")]
  //cmd_server_ip : &'static str,
  /// Take some events with the poisson trigger and 
  /// check the event ids for duplicates or missing ids
  #[arg(long, default_value_t = false)]
  test_eventids: bool,
  /// If there is an issue with the events (if known)
  /// don't send them. This can not work when the 
  /// RB is in TofMode::RBHighThroughput
  #[arg(long, default_value_t = false)]
  only_perfect_events: bool,
  /// Calculate the crc32 checksum per channel and set 
  /// event status flag
  #[arg(long, default_value_t = false)]
  calc_crc32: bool,
  /// List of possible commands
  #[command(subcommand)]
  command: CommandRB
}

/**********************************************************/

fn main() {
  env_logger::builder()
    .format(|buf, record| {
    writeln!( buf, "[{level}][{module_path}:{line}] {args}",
      level = color_log(&record.level()),
      module_path = record.module_path().unwrap_or("<unknown>"),
      //target = record.target(),
      line = record.line().unwrap_or(0),
      args = record.args()
      )
    }).init();

  let program_start_time       = Instant::now();

  let args = Args::parse();                   
  let verbose                  = args.verbose;
  let listen                   = args.listen;
  let show_progress            = args.show_progress;
  let mut to_local_file        = args.to_local_file;
  let run_config               = args.run_config;
  let test_eventids            = args.test_eventids;
  let calc_crc32               = args.calc_crc32;
  let only_perfect_events      = args.only_perfect_events;

  //FIMXE - this needs to become part of clap
  let cmd_server_ip = String::from("10.0.1.1");

  // get board info 
  let rb_info = RBInfo::new();
  // check if it is sane. If we are not able to 
  // get the board id, we might as well panic and restart.
  if rb_info.board_id == u8::MAX {
    error!("Board ID field has been set to error state of {}", rb_info.board_id);
    panic!("Unable to obtain board id! This is a CRITICAL error! Abort!");
  }
  let ltb_connected = rb_info.sub_board == 1;
  let pb_connected  = rb_info.sub_board == 2;
  // General parameters, readout board id,, 
  // ip to tof computer
  let rb_id      = rb_info.board_id;
  let dna        = get_device_dna().expect("Unable to obtain device DNA!"); 
  let ip_address = format!("tcp://10.0.1.1{:02}:{}", rb_id, DATAPORT);
  // welcome banner!
  println!("{}", LIFTOF_LOGO_SHOW);
  println!(" ** Welcome to liftof-rb \u{1F680} \u{1F388} *****");
  println!(" .. liftof is a software suite for the time-of-flight detector ");
  println!(" .. for the GAPS experiment \u{1F496}");
  println!(" .. this client can be run standalone or connect to liftof-cc" );
  println!(" .. or liftof-tui for an interactive experience" );
  println!(" .. this client will be publishing TofPackets on the bound port!");
  println!("-----------------------------------------------");
  println!(" .. RBInfo:");
  println!(" .. .. ReadoutBoard  ID {}", rb_id);
  println!(" .. .. ReadoutBoard DNA {}", dna);
  println!(" .. .. Current Rate     {} [Hz]", rb_info.trig_rate);
  println!(" .. Connected boards:");
  if ltb_connected {
    println!("..     LTB                     - {}", String::from("YES").green());
  } else {
    println!("..     LTB                     - {}", String::from("NO").red());
  }
  if pb_connected {
    println!("..     PB (including preamps) - {}", String::from("YES").green());
  } else {
    println!("..     PB (including preamps) - {}", String::from("NO").red());
  }
  println!("-----------------------------------------------");
  println!(" => We will BIND 0MQ PUB to address/port at {}", ip_address);
  println!(" => We will CONNECT to the following port on the C&C server at address: {}", cmd_server_ip);
  println!(" => -- -- PORT {} (0MQ SUB) where we will be listening for commands", DATAPORT);
  println!("-----------------------------------------------");
  
  if test_eventids {
    warn!("Testing mode! Only for debugging!");
  }

  let mut rc_config     = RunConfig::new();
  let mut rc_file_path  = std::path::PathBuf::new();
  let mut end_after_run = false;
  let mut calibration = false;
  match args.command {
    // Matching calibration command
    CommandRB::Calibration(_) => calibration = true,
    _ => ()
  }
  let run_stat          = Arc::new(Mutex::new(RunStatistics::new()));
  if calibration {
    println!("===================================================================");
    println!("=> Readoutboard calibration! This will override ALL other settings!");
    println!("===================================================================");
    end_after_run = true;
    to_local_file = true;
  }
  
  let config_from_shell : bool;
  match run_config {
    None     => {
      if !calibration {
        // FIXME - something happened
        //println!("=> We did not get a runconfig with the -r <RUNCONFIG> commandline switch! Currently we are just listening for input on the socket. This is the desired behavior, if run by systemd. If you want to take data in standalone mode, either send a runconfig to the socket or hit CTRL+C and start the program again, this time suppling the -r <RUNCONFIG> flag or in case you want to calibrate the board, use the --calibration flag.");
      }
      config_from_shell = false;
    },
    Some(rcfile) => {
      println!("=> Instructed to use runconfig {:?}", rcfile);
      rc_file_path   = rcfile.clone();
      rc_config      = get_runconfig(&rcfile);
      end_after_run  = rc_config.nevents > 0 || rc_config.nseconds > 0;
      if rc_config.trigger_fixed_rate > 0 {
        // we have to set this, since for fixed rate, 
        // triggers won't be enabled, since we are 
        // issuing them manually
        end_after_run = false;
      }
      config_from_shell = true;
    }
  }
  let output_fname : String;
  if calibration {
    output_fname = get_califilename(rb_id, false);
  } else {
    output_fname = get_runfilename(1,1,Some(rb_id));
  }
  // some pre-defined time units for 
  // sleeping
  let one_sec     = Duration::from_secs(1);  

  //// FIXME - this will come from future runconfig
  let rb_mon_interv       = 5.0f32; 
  let mut pb_mon_every_x  = 2.0f32;
  let mut pa_mon_every_x  = 1.0f32; 
  let mut ltb_mon_every_x = 2.0f32;
  
  // for now just set the intervals to inf, 
  // better would be to switch the whole thing
  // off.
  if !pb_connected {
    pb_mon_every_x = f32::MAX;
    pa_mon_every_x = f32::MAX;
  }
  if !ltb_connected {
    ltb_mon_every_x = f32::MAX;
  }
  // setting up inter-thread comms
  let thread_control : Arc<Mutex<ThreadControl>> = Arc::new(Mutex::new(ThreadControl::new())); 

  let (rc_to_runner, rc_from_cmdr)      : 
      (Sender<RunConfig>, Receiver<RunConfig>)                = unbounded();
  let (tp_to_pub, tp_from_client)        : 
      (Sender<TofPacket>, Receiver<TofPacket>)                = unbounded();
  let (tp_to_cache, tp_from_builder) : 
      (Sender<TofPacket>, Receiver<TofPacket>)                = unbounded();
  let (dtf_to_evproc, dtf_from_runner) :                
      (Sender<DataType>, Receiver<DataType>)                  = unbounded();
  
  let (opmode_to_cache, opmode_from_runner)     : 
      (Sender<TofOperationMode>, Receiver<TofOperationMode>)                = unbounded();
  let (bs_send, bs_recv)             : (Sender<Vec<u8>>, Receiver<Vec<u8>>) = unbounded(); 
  
  let mut signals = Signals::new(&[SIGTERM, SIGINT]).expect("Unknown signals");
  // Setup routine. Start the threads in inverse order of 
  // how far they are away from the buffers.
  // FIXME - reduce number of threads
  // E.g while the runner is sleeping, we could 
  // check for new commands and do monitoring
  // We currently have 5 threads + main thread
  // 1) Runner
  // 2) Event processing
  // 3) Data publisher
  // 4) Commander
  // 5) Monitoring
  let rc_from_cmdr_c = rc_from_cmdr.clone();
  let ctrl_cl        = thread_control.clone();
  let address        = ip_address.clone();
  let _data_pub_thread = thread::Builder::new()
         .name("data-publisher".into())
         .spawn(move || {
            data_publisher(&tp_from_client,
                           to_local_file,
                           address,
                           Some(output_fname),
                           test_eventids,
                           verbose,
                           ctrl_cl) 
          })
         .expect("Failed to spawn data-publsher thread!");
  
  let tp_to_pub_ev   = tp_to_pub.clone();
  let rc_to_runner_cal  = rc_to_runner.clone();
  let tp_to_pub_cal  = tp_to_pub.clone();


  // then the runner. It does nothing, until we send a set
  // of RunParams
  let tp_to_cache_c        = tp_to_cache.clone();
  let run_control          = thread_control.clone();
  let _runner_thread = thread::Builder::new()
         .name("runner".into())
         .spawn(move || {
                runner(&rc_from_cmdr_c,
                       &bs_send,
                       &dtf_to_evproc,
                       &opmode_to_cache,
                       show_progress,
                       run_control)
         })
         .expect("Failed to spawn runner thread!");
    
    let proc_control    = thread_control.clone();
    let ev_stats        = run_stat.clone();
    let paddle_map      : RBChannelPaddleEndIDMap;
    match args.paddle_map {
      None => {
        warn!("Did not get a paddle map! Can NOT perform waveform analysis on-board!");
        paddle_map = RBChannelPaddleEndIDMap::new();
      }
      Some(pmap_path) => {
        paddle_map      = get_rb_ch_pid_map(pmap_path, rb_info.board_id);
      }
    }

    let _ev_proc_thread = thread::Builder::new()
           .name("event-processing".into())
           .spawn(move || {
                  event_processing(
                                   rb_id,
                                   &tp_from_builder,
                                   &bs_recv,
                                   &opmode_from_runner, 
                                   &tp_to_pub_ev,
                                   &dtf_from_runner,
                                   paddle_map,
                                   args.verbose,
                                   calc_crc32,
                                   proc_control,
                                   ev_stats,
                                   only_perfect_events)
           })
           .expect("Failed to spawn event_processing thread!");
  

  // Respond to commands from the C&C server
  // This obviously requires that we are 
  // listening, so this needs the --listen 
  // flag
  if listen {
    let cmd_control      = thread_control.clone(); 
    let rc_to_runner_c   = rc_to_runner.clone();
    let address          = ip_address.clone();
    let _cmd_resp_thread = thread::Builder::new()
           .name("cmd-responder".into())
           .spawn(move || {
              cmd_responder(cmd_server_ip,
                            &rc_file_path,
                            &rc_to_runner_c,
                            &tp_to_cache_c,
                            address,
                            cmd_control)
            })
           .expect("Failed to spawn cmd_responder thread!");
           //workforce.execute(move || {
           //                  cmd_responder(cmd_server_ip,
           //                                &rc_file_path,
           //                                &rc_to_runner_c,
           //                                &tp_to_cache_c)
           //
           //});
  }

  // should this program end after it is done?
  let mut end = false;
  
  let mut do_monitoring = true;
  // We can only start a run here, if this is not
  // run through systemd
<<<<<<< HEAD
  if is_systemd_process() {
    println!("=> Executed by systemd. Waiting for input from C&C server!");
  } else {
    // if we are not as systemd, 
    // we are either in calibration mode
    // or have started manually either with 
    // a config or not
    if calibration {
      // we execute this routine first, then we 
      // can go into our loop listening for input
      match args.command {
        // BEGIN Matching calibration command
        CommandRB::Calibration(calib_cmd) => {
          match calib_cmd {
            CalibrationCmd::Default(default_opts) => {
              match rb_calibration(&rc_to_runner_cal, &tp_to_pub_cal) {
                Ok(_) => (),
                Err(err) => {
                  error!("Calibration failed! Error {err}!");
                }
=======
  // if we are not as systemd, 
  // we are either in calibration mode
  // or have started manually either with 
  // a config or not
  if calibration {
    // we execute this routine first, then we 
    // can go into our loop listening for input
    match args.command {
      // BEGIN Matching calibration command
      Command::Calibration(calib_cmd) => {
        match calib_cmd {
          CalibrationCmd::Default(default_opts) => {
            match rb_calibration(&rc_to_runner_cal,
                                 &tp_to_pub_cal,
                                 ip_address) {
              Ok(_) => (),
              Err(err) => {
                error!("Calibration failed! Error {err}!");
>>>>>>> 6768ea9f
              }
            }
          },
          CalibrationCmd::Noi(noi_opts) => {
            match rb_noi_subcalibration(&rc_to_runner_cal, &tp_to_pub_cal) {
              Ok(_) => (),
              Err(err) => {
                error!("Noi data taking failed! Error {err}!");
              }
            }
          },
          CalibrationCmd::Voltage(voltage_opts) => {
            let voltage_level = voltage_opts.level;
            match rb_voltage_subcalibration(&rc_to_runner_cal, &tp_to_pub_cal, voltage_level) {
              Ok(_) => (),
              Err(err) => {
                error!("Voltage calibration data taking failed! Error {err}!");
              }
            }
          },
          CalibrationCmd::Timing(timing_opts) => {
            let voltage_level = timing_opts.level;
            match rb_timing_subcalibration(&rc_to_runner_cal, &tp_to_pub_cal, voltage_level) {
              Ok(_) => (),
              Err(err) => {
                error!("Timing calibration data taking failed! Error {err}!");
              }
            }
          }
<<<<<<< HEAD
        },
        // END Matching calibration command
        // BEGIN Matching set command
        CommandRB::Set(set_cmd) => {
          match set_cmd {
            liftof_lib::SetCmd::LtbThreshold(lbt_threshold_opts) => {
              let ltb_id = lbt_threshold_opts.id;
              let threshold_name = lbt_threshold_opts.name;
              let threshold_level: u16 = lbt_threshold_opts.level;
              match send_ltb_threshold_set(ltb_id, threshold_name, threshold_level) {
                Ok(_) => (),
                Err(err) => {
                  error!("Unable to set preamp bias! Error {err}!");
                }
=======
        }
      },
      // END Matching calibration command
      // BEGIN Matching set command
      Command::Set(set_cmd) => {
        match set_cmd {
          liftof_lib::SetCmd::LtbThreshold(lbt_threshold_opts) => {
            let ltb_id = lbt_threshold_opts.id;
            let threshold_name = lbt_threshold_opts.name;
            let threshold_level: u16 = lbt_threshold_opts.level;
            match send_ltb_threshold_set(ltb_id, threshold_name, threshold_level) {
              Ok(_) => (),
              Err(err) => {
                error!("Unable to set preamp bias! Error {err}!");
>>>>>>> 6768ea9f
              }
            }
          },
          liftof_lib::SetCmd::PreampBias(preamp_bias_opts) => {
            let preamp_id = preamp_bias_opts.id;
            let preamp_bias = preamp_bias_opts.bias;
            match send_preamp_bias_set(preamp_id, preamp_bias) {
              Ok(_) => (),
              Err(err) => {
                error!("Unable to set preamp bias! Error {err}!");
              }
            }
          }
<<<<<<< HEAD
        },
        // END Matching set commmand
        // BEGIN Matching run command
        CommandRB::Run(run_cmd) => {
          match run_cmd {
            liftof_lib::RunCmd::Start(run_start_opts) => {
              let run_type = run_start_opts.run_type;
              let rb_id = run_start_opts.id;
              let event_no = run_start_opts.no;
              match rb_start_run(&rc_to_runner_cal, rc_config, run_type, rb_id, event_no) {
                Ok(_) => (),
                Err(err) => {
                  error!("Timing calibration data taking failed! Error {err}!");
                }
=======
        }
      },
      // END Matching set commmand
      // BEGIN Matching run command
      Command::Run(run_cmd) => {
        match run_cmd {
          liftof_lib::RunCmd::Start(run_start_opts) => {
            let run_type = run_start_opts.run_type;
            let rb_id    = run_start_opts.id;
            let event_no = run_start_opts.no;
            match rb_start_run(&rc_to_runner_cal, rc_config, run_type, rb_id, event_no) {
              Ok(_) => (),
              Err(err) => {
                error!("Run start failed! {err}!");
>>>>>>> 6768ea9f
              }
            }
          },
          liftof_lib::RunCmd::Stop(run_stop_opts) => {
            let rb_id = run_stop_opts.id;
            match rb_stop_run(&rc_to_runner_cal, rb_id) {
              Ok(_) => (),
              Err(err) => {
                error!("Run stop failed! {err}!");
              }
            }
          }
        }
      },
      // END Matching run commmand
      _ => ()
    }
    do_monitoring = false;
    end = true; // in case of we have done the calibration
                    // from shell. We finish after it is done.
  } else {
    // only do monitoring when we don't do a 
    // calibration
    do_monitoring = true;
  } 
  if config_from_shell {

    // if the runconfig does not have nevents different from 
    // 0, we will not send it right now. The commander will 
    // then take care of it and send it when it is time.
    if rc_config.nevents != 0 || rc_config.nseconds != 0 {
      println!("=> The runconfig request to take {} events or to run for {} seconds!", rc_config.nevents, rc_config.nseconds);
      println!("=> The run will be stopped when it is finished!");
      println!("=> {}", String::from("!If that is not what you want, check out the --listen flag!").green());
      if !rc_config.is_active {
        println!("=> The provided runconfig does not have the is_active field set to true. Won't start a run if that is what you were waiting for.");
      } 
      if !listen {
        match rc_to_runner.send(rc_config) {
          Err(err) => error!("Could not initialzie Run! Err {err}"),
          Ok(_)    => {
            if rc_config.is_active {
              println!("=> Runner configured! Attempting to start.");
            } else {
              println!("=> Stopping run..")
            }
          }
        }
      }
    }
  } // end if config from shell
  if do_monitoring {
    // only do monitoring when we don't do a 
    // calibration
    let moni_ctrl          = thread_control.clone();
    let _monitoring_thread = thread::Builder::new()
           .name("rb-monitoring".into())
           .spawn(move || {
              monitoring(rb_id,    // board id
                         &tp_to_pub,
                         rb_mon_interv,  
                         pa_mon_every_x, 
                         pb_mon_every_x, 
                         ltb_mon_every_x, 
                         //verbose,
                         verbose,
                         moni_ctrl); 
            })
           .expect("Failed to spawn rb-monitoring thread!");
  }
  if !calibration {
    println!("=> Waiting for threads to start..");
    thread::sleep(Duration::from_secs(10));
    println!("=> ..done");
  }
  // Currently, the main thread just listens for SIGTERM and SIGINT.
  // We could give it more to do and save one of the other threads.
  // Probably, the functionality of the control thread would be 
  // a good choice

  loop {
    thread::sleep(1*one_sec);
    for signal in signals.pending() {
      match signal as c_int {
        SIGTERM => {
          println!("=> {}", String::from("SIGTERM received").red().bold());
          end = true;
        }
        SIGINT  => {
          println!("=> {}", String::from("SIGINT received").red().bold());
          end = true;
        }
        _       => {
          error!("Received signal, but I don't have instructions what to do about it!");
        }
      }
    }

    match get_triggers_enabled() {
      Err(err) => error!("Can not read trigger enabled register! Error {err}"),
      Ok(enabled) => {
        if enabled {
          trace!("Trigger enabled register is asserted!");
        } else {
          debug!("Trigger enabled register is NOT asserted!");
        }
        //println!("Current trigger enabled status {}. WIll end after a run {}", enabled, end_after_run);
        if !enabled && end_after_run {
          end = true;
        }
        // in case we have nseconds and the fixed rate trigger,
        // we have end_after_run == false 
        if program_start_time.elapsed().as_secs() > rc_config.nseconds as u64 && rc_config.nseconds > 0 {
          end = true;
        }
      }
    }

    if end {
      println!("=> Terminating program....waiting 10 seconds till the threads are finished.");
      // we simply generate a new run config and let the runner 
      // finish and clean up everything
      let mut rc_terminate = RunConfig::new();
      rc_terminate.is_active = false;
      match rc_to_runner.send(rc_terminate) {
        Err(err) => {
          error!("We were unable to terminate the run! Error {err}. However, we will end leaving the board in an unknown state...");
        }
        Ok(_) => ()
      }
      thread::sleep(10*one_sec);
      // send the kill signal to all threads
      match thread_control.lock() {
        Ok(mut tc) => {
          tc.stop_flag = true;
        },
        Err(err) => {
          trace!("Can't acquire lock! {err}");
        },
      }
      if verbose {
        match run_stat.lock() {
          Err(err) => error!("Can't access run statistics! {err}"),
          Ok(stat) => {
            println!("== Run summary! = == == == == == == ==");
            println!("{}", stat);
            println!("-- -- -- -- -- -- -- -- -- -- -- -- --");
            println!("-- --> Elapsed seconds since prog start {}", program_start_time.elapsed().as_secs());
          }
        }
      }
      println!("=> Terminated. So long and thanks for all the \u{1F41F}");
      exit(0);
    }
  } // end loop
} // end main
<|MERGE_RESOLUTION|>--- conflicted
+++ resolved
@@ -422,7 +422,6 @@
   let mut do_monitoring = true;
   // We can only start a run here, if this is not
   // run through systemd
-<<<<<<< HEAD
   if is_systemd_process() {
     println!("=> Executed by systemd. Waiting for input from C&C server!");
   } else {
@@ -443,56 +442,35 @@
                 Err(err) => {
                   error!("Calibration failed! Error {err}!");
                 }
-=======
-  // if we are not as systemd, 
-  // we are either in calibration mode
-  // or have started manually either with 
-  // a config or not
-  if calibration {
-    // we execute this routine first, then we 
-    // can go into our loop listening for input
-    match args.command {
-      // BEGIN Matching calibration command
-      Command::Calibration(calib_cmd) => {
-        match calib_cmd {
-          CalibrationCmd::Default(default_opts) => {
-            match rb_calibration(&rc_to_runner_cal,
-                                 &tp_to_pub_cal,
-                                 ip_address) {
-              Ok(_) => (),
-              Err(err) => {
-                error!("Calibration failed! Error {err}!");
->>>>>>> 6768ea9f
-              }
-            }
-          },
-          CalibrationCmd::Noi(noi_opts) => {
-            match rb_noi_subcalibration(&rc_to_runner_cal, &tp_to_pub_cal) {
-              Ok(_) => (),
-              Err(err) => {
-                error!("Noi data taking failed! Error {err}!");
-              }
-            }
-          },
-          CalibrationCmd::Voltage(voltage_opts) => {
-            let voltage_level = voltage_opts.level;
-            match rb_voltage_subcalibration(&rc_to_runner_cal, &tp_to_pub_cal, voltage_level) {
-              Ok(_) => (),
-              Err(err) => {
-                error!("Voltage calibration data taking failed! Error {err}!");
-              }
-            }
-          },
-          CalibrationCmd::Timing(timing_opts) => {
-            let voltage_level = timing_opts.level;
-            match rb_timing_subcalibration(&rc_to_runner_cal, &tp_to_pub_cal, voltage_level) {
-              Ok(_) => (),
-              Err(err) => {
-                error!("Timing calibration data taking failed! Error {err}!");
+              }
+            },
+            CalibrationCmd::Noi(noi_opts) => {
+              match rb_noi_subcalibration(&rc_to_runner_cal, &tp_to_pub_cal) {
+                Ok(_) => (),
+                Err(err) => {
+                  error!("Noi data taking failed! Error {err}!");
+                }
+              }
+            },
+            CalibrationCmd::Voltage(voltage_opts) => {
+              let voltage_level = voltage_opts.level;
+              match rb_voltage_subcalibration(&rc_to_runner_cal, &tp_to_pub_cal, voltage_level) {
+                Ok(_) => (),
+                Err(err) => {
+                  error!("Voltage calibration data taking failed! Error {err}!");
+                }
+              }
+            },
+            CalibrationCmd::Timing(timing_opts) => {
+              let voltage_level = timing_opts.level;
+              match rb_timing_subcalibration(&rc_to_runner_cal, &tp_to_pub_cal, voltage_level) {
+                Ok(_) => (),
+                Err(err) => {
+                  error!("Timing calibration data taking failed! Error {err}!");
+                }
               }
             }
           }
-<<<<<<< HEAD
         },
         // END Matching calibration command
         // BEGIN Matching set command
@@ -507,36 +485,19 @@
                 Err(err) => {
                   error!("Unable to set preamp bias! Error {err}!");
                 }
-=======
-        }
-      },
-      // END Matching calibration command
-      // BEGIN Matching set command
-      Command::Set(set_cmd) => {
-        match set_cmd {
-          liftof_lib::SetCmd::LtbThreshold(lbt_threshold_opts) => {
-            let ltb_id = lbt_threshold_opts.id;
-            let threshold_name = lbt_threshold_opts.name;
-            let threshold_level: u16 = lbt_threshold_opts.level;
-            match send_ltb_threshold_set(ltb_id, threshold_name, threshold_level) {
-              Ok(_) => (),
-              Err(err) => {
-                error!("Unable to set preamp bias! Error {err}!");
->>>>>>> 6768ea9f
-              }
-            }
-          },
-          liftof_lib::SetCmd::PreampBias(preamp_bias_opts) => {
-            let preamp_id = preamp_bias_opts.id;
-            let preamp_bias = preamp_bias_opts.bias;
-            match send_preamp_bias_set(preamp_id, preamp_bias) {
-              Ok(_) => (),
-              Err(err) => {
-                error!("Unable to set preamp bias! Error {err}!");
+              }
+            },
+            liftof_lib::SetCmd::PreampBias(preamp_bias_opts) => {
+              let preamp_id = preamp_bias_opts.id;
+              let preamp_bias = preamp_bias_opts.bias;
+              match send_preamp_bias_set(preamp_id, preamp_bias) {
+                Ok(_) => (),
+                Err(err) => {
+                  error!("Unable to set preamp bias! Error {err}!");
+                }
               }
             }
           }
-<<<<<<< HEAD
         },
         // END Matching set commmand
         // BEGIN Matching run command
@@ -551,48 +512,31 @@
                 Err(err) => {
                   error!("Timing calibration data taking failed! Error {err}!");
                 }
-=======
-        }
-      },
-      // END Matching set commmand
-      // BEGIN Matching run command
-      Command::Run(run_cmd) => {
-        match run_cmd {
-          liftof_lib::RunCmd::Start(run_start_opts) => {
-            let run_type = run_start_opts.run_type;
-            let rb_id    = run_start_opts.id;
-            let event_no = run_start_opts.no;
-            match rb_start_run(&rc_to_runner_cal, rc_config, run_type, rb_id, event_no) {
-              Ok(_) => (),
-              Err(err) => {
-                error!("Run start failed! {err}!");
->>>>>>> 6768ea9f
-              }
-            }
-          },
-          liftof_lib::RunCmd::Stop(run_stop_opts) => {
-            let rb_id = run_stop_opts.id;
-            match rb_stop_run(&rc_to_runner_cal, rb_id) {
-              Ok(_) => (),
-              Err(err) => {
-                error!("Run stop failed! {err}!");
+              }
+            },
+            liftof_lib::RunCmd::Stop(run_stop_opts) => {
+              let rb_id = run_stop_opts.id;
+              match rb_stop_run(&rc_to_runner_cal, rb_id) {
+                Ok(_) => (),
+                Err(err) => {
+                  error!("Timing calibration data taking failed! Error {err}!");
+                }
               }
             }
           }
-        }
-      },
-      // END Matching run commmand
-      _ => ()
-    }
-    do_monitoring = false;
-    end = true; // in case of we have done the calibration
-                    // from shell. We finish after it is done.
-  } else {
-    // only do monitoring when we don't do a 
-    // calibration
-    do_monitoring = true;
-  } 
-  if config_from_shell {
+        },
+        // END Matching run commmand
+        _ => ()
+      }
+      do_monitoring = false;
+      end = true; // in case of we have done the calibration
+                      // from shell. We finish after it is done.
+    } else {
+      // only do monitoring when we don't do a 
+      // calibration
+      do_monitoring = true;
+    } 
+    if config_from_shell {
 
     // if the runconfig does not have nevents different from 
     // 0, we will not send it right now. The commander will 

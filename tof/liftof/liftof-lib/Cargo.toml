--- conflicted
+++ resolved
@@ -1,10 +1,6 @@
 [package]
 name = "liftof-lib"
-<<<<<<< HEAD
 version = "0.9.0"
-=======
-version = "0.8.5"
->>>>>>> 275067c2
 edition = "2021"
 
 [features]

//! MasterTriggerBoard communications
//!
//! The MTB (MasterTriggerBoard) is currently
//! (Jan 2023) connected to the ethernet 
//! via UDP sockets and sends out its 
//! own datapackets per each triggered 
//! event.
//!
//! The packet format contains the event id
//! as well as number of hits and a mask 
//! which encodes the hit channels.
//!
//! The data is encoded in IPBus packets.
//! [see docs here](https://ipbus.web.cern.ch/doc/user/html/)
//! 
pub mod control;
pub mod registers;

use control::*;
use registers::*;
use std::sync::{
    Arc,
    Mutex,
};

use std::time::{
  Duration,
  Instant
};
use std::fmt;
use std::thread;
use crossbeam_channel::Sender;
use serde_json::json;

use tof_dataclasses::packets::TofPacket;
use tof_dataclasses::monitoring::MtbMoniData;
use tof_dataclasses::events::MasterTriggerEvent;

use tof_dataclasses::events::master_trigger::TriggerType;
use tof_dataclasses::errors::{
    MasterTriggerError
};
use tof_dataclasses::ipbus::{
    IPBus,
    //IPBusPacketType,
};

use crate::thread_control::ThreadControl;
use tof_dataclasses::heartbeats::MTBHeartbeat;
use tof_dataclasses::serialization::Packable;
/// The DAQ packet from the MTB has a flexible size, but it will
/// be at least this number of words long.
const MTB_DAQ_PACKET_FIXED_N_WORDS : u32 = 11; 

/// helper function to parse output for TofBot
fn remove_from_word(s: String, word: &str) -> String {
  if let Some(index) = s.find(word) {
    // Keep everything up to the found index (not including the word itself)
    s[..index].to_string()
  } else {
    // If the word isn't found, return the original string
    s
  }
}


/// Configure the trigger
#[derive(Debug, Clone, serde::Serialize, serde::Deserialize)]
pub struct MTBSettings {
  /// Select the trigger type for this run
  pub trigger_type           : TriggerType,
  /// Select the prescale factor for a run. The
  /// prescale factor is between 0 (no events)
  /// and 1.0 (all events). E.g. 0.1 means allow 
  /// only 10% of the events
  /// THIS DOES NOT APPLY TO THE GAPS OR POISSON 
  /// TRIGGER!
  pub trigger_prescale               : f32,
  /// in case trigger_type = "Poisson", set rate here
  pub poisson_trigger_rate           : u32,
  /// in case trigger_type = "Gaps", set if we want to use 
  /// beta
  pub gaps_trigger_use_beta     : bool,
  /// In case we are running the fixed rate trigger, set the
  /// desired rate here
  /// not sure
  //pub gaps_trigger_inner_thresh : u32,
  ///// not sure
  //pub gaps_trigger_outer_thresh : u32, 
  ///// not sure
  //pub gaps_trigger_total_thresh : u32, 
  ///// not sure
  //pub gaps_trigger_hit_thresh   : u32,
  /// Enable trace suppression on the MTB. If enabled, 
  /// only those RB which hits will read out waveforms.
  /// In case it is disabled, ALL RBs will readout events
  /// ALL the time. For this, we need also the eventbuilder
  /// strategy "WaitForNBoards(40)"
  pub trace_suppression  : bool,
  /// The number of seconds we want to wait
  /// without hearing from the MTB before
  /// we attempt a reconnect
  pub mtb_timeout_sec    : u64,
  /// Time in seconds between housekkeping 
  /// packets
  pub mtb_moni_interval  : u64,
  pub rb_int_window      : u8,
  pub tiu_emulation_mode : bool,
  pub tofbot_webhook     : String,
  pub hb_send_interval   : u8,
}

impl MTBSettings {
  pub fn new() -> Self {
    Self {
      trigger_type            : TriggerType::Unknown,
      trigger_prescale        : 0.0,
      poisson_trigger_rate    : 0,
      gaps_trigger_use_beta   : true,
      trace_suppression       : true,
      mtb_timeout_sec         : 60,
      mtb_moni_interval       : 30,
      rb_int_window           : 1,
      tiu_emulation_mode      : false,
      tofbot_webhook          : String::from(""),
      hb_send_interval        : 30,
    }
  }
}

impl fmt::Display for MTBSettings {
  fn fmt(&self, f: &mut fmt::Formatter) -> fmt::Result {
    let disp = toml::to_string(self).unwrap_or(
      String::from("-- DESERIALIZATION ERROR! --"));
    write!(f, "<MTBSettings :\n{}>", disp)
  }
}

impl Default for MTBSettings {
  fn default() -> Self {
    Self::new()
  }
}



/// Read the complete event of the MTB
///
/// FIXME - this can get extended to read 
/// multiple events at once. 
/// For that, we just have to query the
/// event size register multiple times.
///
/// <div class="warning"> Blocki until a UDP timeout error occurs or a non-zero result for MT.EVENT_QUEUE.SIZE register has been obtained.</div>
///
/// # Arguments
///
/// * bus       : connected IPBus for UDP comms
pub fn get_event(bus                     : &mut IPBus)
  -> Result<MasterTriggerEvent, MasterTriggerError> {
  let mut mte = MasterTriggerEvent::new();
  let     n_daq_words : u32;
  loop {
    //thread::sleep(sleeptime);
    //if nevents == 0 {
    //  // In case there is no events in the queue, return 
    //  // immediatly
    //  return Err(MasterTriggerError::EventQueueEmpty);
    //}
    // 3 things can happen here:
    // - it returns an error. Then we end this call
    // - it returns 0 - no mt event is ready, we end 
    //   this call
    // - non 0 result -> next mt ready, continue
    // when we are reading, remember that only 
    // the first 16bits are the value we are 
    // interested in
    let nwords  = EVQ_SIZE.get(bus)?;
    if nwords != 0 {
      n_daq_words = nwords/2 + nwords % 2;
      //println!("Read {} from SIZE register", nwords);
      break;
    } 
  }
  
  let data = bus.read_multiple(0x11, n_daq_words as usize, false)?;  
  //println!("{}", data[0]);
  if data[0] != 0xAAAAAAAA {
    error!("Got MTB data, but the header is incorrect {}", data[0]);
    return Err(MasterTriggerError::PackageHeaderIncorrect);
  }
  let foot_pos = (n_daq_words - 1) as usize;
  if data.len() <= foot_pos {
    error!("Got MTB data, but the header is incorrect");
    return Err(MasterTriggerError::PackageHeaderIncorrect);
  }
  if data[foot_pos] != 0x55555555 {
    error!("Got MTB data, but the footer is incorrect {}", data[foot_pos]);
    return Err(MasterTriggerError::PackageFooterIncorrect);
  }

  // Number of words which will be always there. 
  // Min event size is +1 word for hits
  let n_hit_words = n_daq_words - MTB_DAQ_PACKET_FIXED_N_WORDS;
  //println!("We are expecting {}", n_hit_packets);
  mte.event_id       = data[1];
  mte.timestamp      = data[2];
  mte.tiu_timestamp  = data[3];
  mte.tiu_gps32      = data[4];
  mte.tiu_gps16      = (data[5] & 0x0000ffff) as u16;
  mte.trigger_source = ((data[5] & 0xffff0000) >> 16) as u16;
  //mte.get_trigger_sources();
  let rbmask = (data[7] as u64) << 32 | data[6] as u64; 
  mte.mtb_link_mask  = rbmask;
  mte.dsi_j_mask     = data[8];
  //  this can happen when the subtraction above overflows
  if n_hit_words > n_daq_words {
    error!("N hit word calculation failed! Got {} hit words!", n_hit_words);
    return Err(MasterTriggerError::BrokenPackage);
  }
  for k in 1..n_hit_words+1 {
    let first  = ( data[8 + k as usize] & 0x0000ffff) as u16;
    let second = ((data[8 + k as usize] & 0xffff0000) >> 16) as u16; 
    mte.channel_mask.push(first);
    mte.channel_mask.push(second);
  }
  //println!("{:?}", data);
  //println!("{:?}", mte.channel_mask);
  Ok(mte)
}

/// Gather monitoring data from the Mtb
///
/// ISSUES - some values are always 0
pub fn get_mtbmonidata(bus : &mut IPBus) 
  -> Result<MtbMoniData, MasterTriggerError> {
  let mut moni = MtbMoniData::new();
  let data = bus.read_multiple(0x120, 4, true)?;
  if data.len() < 4 {
    return Err(MasterTriggerError::BrokenPackage);
  }
  let tiu_link_bad   = TIU_BAD.get(bus)?;
  let tiu_busy_len   = TIU_BUSY_LENGTH.get(bus)?;
  let tiu_aux_link   = (TIU_USE_AUX_LINK.get(bus)? != 0) as u8;
  let tiu_emu_mode   = (TIU_EMULATION_MODE.get(bus)? != 0) as u8;
  //let tiu_bad        = TIU_BAD.get(bus)? as u8;
  let tiu_busy_stuck = (TIU_BUSY_STUCK.get(bus)? != 0) as u8;
  let tiu_busy_ign   = (TIU_BUSY_IGNORE.get(bus)? != 0) as u8;
  let mut tiu_status = 0u8;
  tiu_status         = tiu_status | (tiu_emu_mode);
  tiu_status         = tiu_status | (tiu_aux_link << 1);
  tiu_status         = tiu_status | ((tiu_link_bad as u8) << 2);
  tiu_status         = tiu_status | (tiu_busy_stuck << 3);
  tiu_status         = tiu_status | (tiu_busy_ign << 4);
  let daq_queue_len  = EVQ_NUM_EVENTS.get(bus)? as u16;
  moni.tiu_status    = tiu_status;
  moni.tiu_busy_len  = tiu_busy_len;
  moni.daq_queue_len = daq_queue_len;
  // sensors are 12 bit
  let first_word   = 0x00000fff;
  let second_word  = 0x0fff0000;
  //println!("[get_mtbmonidata] => Received data from registers {:?} data", data);
  moni.temp        = ( data[2] & first_word  ) as u16;  
  moni.vccint      = ((data[2] & second_word ) >> 16) as u16;  
  moni.vccaux      = ( data[3] & first_word  ) as u16;  
  moni.vccbram     = ((data[3] & second_word ) >> 16) as u16;  
 
  let rate = bus.read_multiple(0x17, 2, true)?;
  // FIXME - technically, the rate is 24bit, however, we just
  // read out 16 here (if the rate is beyond ~65kHz, we don't need 
  // to know with precision
  let mask        = 0x0000ffff;
  moni.rate       = (rate[0] & mask) as u16;
  moni.lost_rate  = (rate[1] & mask) as u16;
  Ok(moni)
}

/// Communications with the master trigger over Udp
///
/// The master trigger can send packets over the network.
/// These packets contain timestamps as well as the 
/// eventid and a hitmaks to identify which LTBs have
/// participated in the trigger.
/// The packet format is described
/// [here](https://gitlab.com/ucla-gaps-tof/firmware/-/tree/develop/)
///
/// # Arguments
///
/// * mt_address        : Udp address of the MasterTriggerBoard
///
/// * mt_sender         : push retrieved MasterTriggerEvents to 
///                       this channel
/// * mtb_moni_interval : time in seconds when we 
///                       are acquiring mtb moni data.
///
/// * mtb_timeout_sec   : reconnect to mtb when we don't
///                       see events in mtb_timeout seconds.
///
/// * verbose           : Print "heartbeat" output 
///
pub fn master_trigger(mt_address     : String,
                      mt_sender      : &Sender<MasterTriggerEvent>,
                      moni_sender    : &Sender<TofPacket>, 
                      settings       : MTBSettings,
                      thread_control : Arc<Mutex<ThreadControl>>,
                      verbose        : bool) {

  // missing event analysis - has to go away eventually
  //let mut event_id_test = Vec::<u32>::new();

  let mut bus : IPBus;
  match IPBus::new(mt_address.clone()) {
    // if that doesn't work, then probably the 
    // configuration is wrong, wo we might as 
    // well panic
    Err(err) => {
      error!("Can't connect to MTB! {err}");
      panic!("Without MTB, we can't proceed and might as well panic!");
    }
    Ok(_bus) => {
      bus = _bus;
    }
  }

  // configure MTB here
  let trace_suppression = settings.trace_suppression;
  match set_trace_suppression(&mut bus, trace_suppression) {
    Err(err) => error!("Unable to set trace suppression mode! {err}"),
    Ok(_)    => {
      if trace_suppression {
        println!("==> Setting MTB to trace suppression mode!");
      } else {
        println!("==> Setting MTB to ALL_RB_READOUT mode!");
        warn!("Reading out all events from all RBs! Data might be very large!");
      }
    }
  }

  let tiu_emulation_mode = settings.tiu_emulation_mode;
  match set_tiu_emulation_mode(&mut bus, tiu_emulation_mode) {
    Err(err) => error!("Unable to change tiu emulation mode! {err}"),
    Ok(_) => {
      if tiu_emulation_mode {
        println!("==> Setting TIU emulation mode! This setting is useful if the TIU is NOT connected!");
      } else {
        println!("==> Not setting TIU emulation mode! TIU needs to be active and connectected!");
      }
    }
  }
  
  info!("Settting rb integration window!");
  let int_wind = settings.rb_int_window;
  match set_rb_int_window(&mut bus, int_wind) {
    Err(err) => error!("Unable to set rb integration window! {err}"),
    Ok(_)    => {
      info!("rb integration window set to {}", int_wind); 
    } 
  }

  debug!("Resetting master trigger DAQ");
  match reset_daq(&mut bus) {//, &mt_address) {
    Err(err) => error!("Can not reset DAQ, error {err}"),
    Ok(_)    => ()
  }
  
  match settings.trigger_type {
    TriggerType::Poisson => {
      match unset_all_triggers(&mut bus) {
        Err(err) => error!("Unable to undo previous trigger settings! {err}"),
        Ok(_)    => ()
      }
      match set_poisson_trigger(&mut bus,settings.poisson_trigger_rate) {
        Err(err) => error!("Unable to set the POISSON trigger! {err}"),
        Ok(_)    => ()
      }
    }
    TriggerType::Any     => {
      match unset_all_triggers(&mut bus) {
        Err(err) => error!("Unable to undo previous trigger settings! {err}"),
        Ok(_)    => ()
      }
      match set_any_trigger(&mut bus,settings.trigger_prescale) {
        Err(err) => error!("Unable to set the ANY trigger! {err}"),
        Ok(_)    => ()
      }
    }
    TriggerType::Track   => {
      match unset_all_triggers(&mut bus) {
        Err(err) => error!("Unable to undo previous trigger settings! {err}"),
        Ok(_)    => ()
      }
      match set_track_trigger(&mut bus, settings.trigger_prescale) {
        Err(err) => error!("Unable to set the TRACK trigger! {err}"),
        Ok(_)    => ()
      }
    }
    TriggerType::TrackCentral   => {
      match unset_all_triggers(&mut bus) {
        Err(err) => error!("Unable to undo previous trigger settings! {err}"),
        Ok(_)    => ()
      }
      match set_central_track_trigger(&mut bus, settings.trigger_prescale) {
        Err(err) => error!("Unable to set the CENTRAL TRACK trigger! {err}"),
        Ok(_)    => ()
      }
    }
    TriggerType::Gaps    => {
      match unset_all_triggers(&mut bus) {
        Err(err) => error!("Unable to undo previous trigger settings! {err}"),
        Ok(_)    => ()
      }
      match set_gaps_trigger(&mut bus, settings.gaps_trigger_use_beta) {
        Err(err) => error!("Unable to set the GAPS trigger! {err}"),
        Ok(_)    => ()
      }
    }
    TriggerType::Gaps633    => {
      match unset_all_triggers(&mut bus) {
        Err(err) => error!("Unable to undo previous trigger settings! {err}"),
        Ok(_)    => ()
      }
      match set_gaps633_trigger(&mut bus, settings.gaps_trigger_use_beta) {
        Err(err) => error!("Unable to set the GAPS trigger! {err}"),
        Ok(_)    => ()
      }
    }
    TriggerType::Gaps422    => {
      match unset_all_triggers(&mut bus) {
        Err(err) => error!("Unable to undo previous trigger settings! {err}"),
        Ok(_)    => ()
      }
      match set_gaps422_trigger(&mut bus, settings.gaps_trigger_use_beta) {
        Err(err) => error!("Unable to set the GAPS trigger! {err}"),
        Ok(_)    => ()
      }
    }
    TriggerType::Gaps211    => {
      match unset_all_triggers(&mut bus) {
        Err(err) => error!("Unable to undo previous trigger settings! {err}"),
        Ok(_)    => ()
      }
      match set_gaps211_trigger(&mut bus, settings.gaps_trigger_use_beta) {
        Err(err) => error!("Unable to set the GAPS trigger! {err}"),
        Ok(_)    => ()
      }
    }
    TriggerType::Unknown => {
      println!("== ==> Not setting any trigger condition. You can set it through pico_hal.py");
      warn!("Trigger condition undefined! Not setting anything!");
      error!("Trigger conditions unknown!");
    }
    TriggerType::UmbCube => {
      match unset_all_triggers(&mut bus) {
        Err(err) => error!("Unable to undo previous trigger settings! {err}"),
        Ok(_)    => ()
      }
      match set_umbcube_trigger(&mut bus) {
        Err(err) => error!("Unable to set UmbCube trigger! {err}"),
        Ok(_)    => ()
      }
    }
    TriggerType::UmbCubeZ => {
      match unset_all_triggers(&mut bus) {
        Err(err) => error!("Unable to undo previous trigger settings! {err}"),
        Ok(_)    => ()
      }
      match set_umbcubez_trigger(&mut bus) {
        Err(err) => error!("Unable to set UmbCubeZ trigger! {err}"),
        Ok(_)    => ()
      }
    }
    TriggerType::UmbCorCube => {
      match unset_all_triggers(&mut bus) {
        Err(err) => error!("Unable to undo previous trigger settings! {err}"),
        Ok(_)    => ()
      }
      match set_umbcorcube_trigger(&mut bus) {
        Err(err) => error!("Unable to set UmbCorCube trigger! {err}"),
        Ok(_)    => ()
      }
    }
    TriggerType::CorCubeSide => {
      match unset_all_triggers(&mut bus) {
        Err(err) => error!("Unable to undo previous trigger settings! {err}"),
        Ok(_)    => ()
      }
      match set_corcubeside_trigger(&mut bus) {
        Err(err) => error!("Unable to set CorCubeSide trigger! {err}"),
        Ok(_)    => ()
      }
    }
    TriggerType::Umb3Cube => {
      match unset_all_triggers(&mut bus) {
        Err(err) => error!("Unable to undo previous trigger settings! {err}"),
        Ok(_)    => ()
      }
      match set_umb3cube_trigger(&mut bus) {
        Err(err) => error!("Unable to set Umb3Cube trigger! {err}"), 
        Ok(_)    => ()
      }
    }

    //TriggerType::FixedRate => {
    //  match unset_all_triggers(&mut bus) {
    //    Err(err) => error!("Unable to undo previous trigger settings! {err}"),
    //    Ok(_)    => ()
    //  }
    //  error!("Fixed Rate trigger is currently not supported!");
    //}
    _ => {
      error!("Trigger type {} not covered!", settings.trigger_type);
      println!("= => Not setting any trigger condition. You can set it through pico_hal.py");
      warn!("Trigger condition undefined! Not setting anything!");
      error!("Trigger conditions unknown!");
    }
  }

  //TIU_BUSY_IGNORE.set(&mut bus, 1);

  // reset the DAQ event queue before start
  match reset_daq(&mut bus) {//, &mt_address) {
    Err(err) => error!("Can not reset DAQ! {err}"),
    Ok(_)    => ()
  }

  // step 2 - event loop
  
  // timers - when to reconnect if no 
  // events have been received in a 
  // certain timeinterval
  let mut heartbeat      = MTBHeartbeat::new();
<<<<<<< HEAD
  let mut mtb_timeout    = Instant::now();
  let mut moni_interval  = Instant::now();
  let mut tc_timer       = Instant::now();
  let mtb_timeout_sec    = settings.mtb_timeout_sec;
  let mtb_moni_interval  = settings.mtb_moni_interval;
=======
  let mut mtb_timeout         = Instant::now();
  let mut moni_interval       = Instant::now();
  let mut tc_timer            = Instant::now();
  let mtb_timeout_sec             = settings.mtb_timeout_sec;
  let mtb_moni_interval           = settings.mtb_moni_interval;
>>>>>>> 3792624f
  // verbose, debugging
  let mut last_event_id           = 0u32;
  //let mut n_events                   = 0u64;
  //let mut rate_from_reg  : Option<u32> = None;
  let mut verbose_timer       = Instant::now();
  //let mut total_elapsed              = 0f64;
  //let mut n_ev_unsent                = 0u64;
  //let mut n_ev_missed                = 0u64;
  let mut first                  = true;
  let mut slack_cadence           = 5; // send only one slack message 
                              // every 5 times we send moni data
<<<<<<< HEAD
  let mut evq_num_events      = 0u64;
  //let mut evq_num_events_last = 0u32;
  //let mut evq_num_events_avg  = 0f64;
  let mut n_iter_loop         = 0u64;
  let mut hb_timer            = Instant::now();
  let hb_interval             = Duration::from_secs(settings.hb_send_interval as u64);
=======
  let mut evq_num_events          = 0u64;
  let mut evq_num_events_last     = 0u32;
  //let mut evq_num_events_avg         = 0f64;
  let mut n_iter_loop             = 0u64;
  let mut hb_timer            = Instant::now();
  let mut hb_interval        = Duration::from_secs(settings.hb_send_interval as u64);
>>>>>>> 3792624f
  // indicator if the thread is active (it can 
  // sleep during calibrations)
  let mut is_active              = true;
  loop {
    // Check thread control and what to do
    if tc_timer.elapsed().as_secs_f32() > 1.5 {
      match thread_control.try_lock() {
        Ok(mut tc) => {
          if tc.thread_master_trg_active || tc.stop_flag {
            // if the thread is not supposed to be active, 
            // idle
            is_active = true;
          }
          if !tc.thread_master_trg_active {
            is_active = false;
          }
          if tc.stop_flag {
            tc.thread_master_trg_active = false;
            break;
          }
        },
        Err(err) => {
          error!("Can't acquire lock for ThreadControl! Unable to set calibration mode! {err}");
        },
      }
      tc_timer = Instant::now();
    }
    // This is a recovery mechanism. In case we don't see an event
    // for mtb_timeout_sec, we attempt to reconnect to the MTB
    if mtb_timeout.elapsed().as_secs() > mtb_timeout_sec {
      if mtb_timeout.elapsed().as_secs() > mtb_timeout_sec {
        println!("= => [master_trigger] reconnection timer elapsed");
      } else {
        println!("= => [master_trigger] reconnection requested");
      }
      match IPBus::new(mt_address.clone()) {
        Err(err) => {
          error!("Can't connect to MTB! {err}");
          //panic!("Without MTB, we can't proceed and might as well panic!");
        }
        Ok(_bus) => {
          bus = _bus;
          thread::sleep(Duration::from_micros(1000));
          debug!("Resetting master trigger DAQ");
          // We'll reset the pid as well
          bus.pid = 0;
          match bus.realign_packet_id() {
            Err(err) => error!("Can not realign packet ID! {err}"),
            Ok(_)    => ()
          }
          match reset_daq(&mut bus) {//, &mt_address) {
            Err(err) => error!("Can not reset DAQ! {err}"),
            Ok(_)    => ()
          }
        }
      }
      match bus.reconnect() {//, &mt_address) {
        Err(err) => error!("Can not reconnect NTB! {err}"),
        Ok(_)    => ()
      }
      mtb_timeout    = Instant::now();
    }
    if moni_interval.elapsed().as_secs() > mtb_moni_interval || first {
      if first {
        first = false;
      }
      match get_mtbmonidata(&mut bus) { 
        Err(err) => {
          error!("Can not get MtbMoniData! {err}");
        },
        Ok(_moni) => {
          if settings.tofbot_webhook != String::from("")  {
            let url  = &settings.tofbot_webhook;
            let message = format!("\u{1F916}\u{1F680}\u{1F388} [LIFTOF (Bot)]\n rate - {}[Hz]\n {}", _moni.rate, settings);
            let clean_message = remove_from_word(message, "tofbot_webhook");
            let data = json!({
              "text" : clean_message
            });
            match serde_json::to_string(&data) {
              Ok(data_string) => {
                if slack_cadence == 0 {
                  match ureq::post(url)
                      .set("Content-Type", "application/json")
                      .send_string(&data_string) {
                    Err(err) => { 
                      error!("Unable to send {} to TofBot! {err}", data_string);
                    }
                    Ok(response) => {
                      match response.into_string() {
                        Err(err) => {
                          error!("Not able to read response! {err}");
                        }
                        Ok(body) => {
                          if verbose {
                            println!("[master_trigger] - TofBot responded with {}", body);
                          }
                        }
                      }
                    }
                  }
                } else {
                  slack_cadence -= 1;
                }
                if slack_cadence == 0 {
                  slack_cadence = 5;
                }
              }
              Err(err) => {
                error!("Can not convert .json to string! {err}");
              }
            }
          }
          let tp = TofPacket::from(&_moni);
          match moni_sender.send(tp) {
            Err(err) => {
              error!("Can not send MtbMoniData over channel! {err}");
            },
            Ok(_) => ()
          }
        }
      }
      moni_interval = Instant::now();
    }
    
    // if we ar not active, don't get events
    if !is_active {
      continue;
    }

    match get_event(&mut bus){ //,
      Err(err) => {
        match err {
          MasterTriggerError::PackageFooterIncorrect
          | MasterTriggerError::PackageHeaderIncorrect 
          | MasterTriggerError::BrokenPackage => {
            error!("MasterTriggerEventPackage not adhering to expected format! {err}");
            warn!("Resetting DAQ Event Queue!");
            match reset_daq(&mut bus) {
              Err(err) => error!("Can not reset DAQ, error {err}"),
              Ok(_)    => ()
            }
          }
          _ => ()
        }
        continue;
      },
      Ok(_ev) => {
        if _ev.event_id == last_event_id {
          error!("We got a duplicate event from the MTB!");
          continue;
        }
        if _ev.event_id > last_event_id + 1 {
          if last_event_id != 0 {
            error!("We skipped {} events!", _ev.event_id - last_event_id); 
            heartbeat.n_ev_missed += (_ev.event_id - last_event_id) as u64;
            //event_id_test.push(_ev.event_id);
          }
        }
        last_event_id = _ev.event_id;
        // we got an even successfully, so reset the 
        // connection timeout
        mtb_timeout = Instant::now();
        heartbeat.n_events += 1;
        match mt_sender.send(_ev) {
          Err(err) => {
            error!("Can not send MasterTriggerEvent over channel! {err}");
            heartbeat.n_ev_unsent += 1;
          },
          Ok(_) => ()
        }
      }
    }

    let verbose_timer_elapsed = verbose_timer.elapsed().as_secs_f64();
    //let mut missing = 0usize;
    //if event_id_test.len() > 0 {
    //  let mut evid = event_id_test[0];
    //  for _ in 0..event_id_test.len() {
    //    if !event_id_test.contains(&evid) {
    //      missing += 1;
    //    }
    //    evid += 1;
    //  }
    //}
    //let evid_check_str = format!(">> ==> In a chunk of {} events, we missed {} ({}%) <<", event_id_test.len(), missing, 100.0*(missing as f64)/event_id_test.len() as f64);
    //event_id_test.clear();
    if hb_timer.elapsed() >= hb_interval {
      match EVQ_NUM_EVENTS.get(&mut bus) {
        Err(err) => {
          error!("Unable to query {}! {err}", EVQ_NUM_EVENTS);
        }
        Ok(num_ev) => {
          evq_num_events += num_ev as u64;
          heartbeat.evq_num_events_last = num_ev as u64;
          n_iter_loop    += 1;
          heartbeat.evq_num_events_avg = (evq_num_events as u64)/(n_iter_loop as u64);
        }
      }
      heartbeat.total_elapsed += hb_timer.elapsed().as_secs() as u64;
      match TRIGGER_RATE.get(&mut bus) {
        Ok(trate) => {
          heartbeat.trate = trate as u64;
        }
        Err(err) => {
          error!("Unable to query {}! {err}", TRIGGER_RATE);
        }
      }
      match LOST_TRIGGER_RATE.get(&mut bus) {
        Ok(lost_trate) => {
          heartbeat.lost_trate = lost_trate as u64;
        }
      
        Err(err) => {
          error!("Unable to query {}! {err}", LOST_TRIGGER_RATE);
        }
      }
      
      if verbose {
        println!("{}", heartbeat);
      }

<<<<<<< HEAD
      let pack = heartbeat.pack();
      match moni_sender.send(pack) {
        Err(err) => {
          error!("Can not send MTB Heartbeat over channel! {err}");
        },
        Ok(_) => ()
      }
      
      hb_timer = Instant::now();
=======
        let pack = heartbeat.pack();
        match moni_sender.send(pack) {
          Err(err) => {
            error!("Can not send MTB Heartbeat over channel! {err}");
          },
          Ok(_) => ()
          }
        
        hb_timer = Instant::now();
>>>>>>> 3792624f
      }
    } 
  }
}<|MERGE_RESOLUTION|>--- conflicted
+++ resolved
@@ -529,19 +529,11 @@
   // events have been received in a 
   // certain timeinterval
   let mut heartbeat      = MTBHeartbeat::new();
-<<<<<<< HEAD
   let mut mtb_timeout    = Instant::now();
   let mut moni_interval  = Instant::now();
   let mut tc_timer       = Instant::now();
   let mtb_timeout_sec    = settings.mtb_timeout_sec;
   let mtb_moni_interval  = settings.mtb_moni_interval;
-=======
-  let mut mtb_timeout         = Instant::now();
-  let mut moni_interval       = Instant::now();
-  let mut tc_timer            = Instant::now();
-  let mtb_timeout_sec             = settings.mtb_timeout_sec;
-  let mtb_moni_interval           = settings.mtb_moni_interval;
->>>>>>> 3792624f
   // verbose, debugging
   let mut last_event_id           = 0u32;
   //let mut n_events                   = 0u64;
@@ -553,21 +545,10 @@
   let mut first                  = true;
   let mut slack_cadence           = 5; // send only one slack message 
                               // every 5 times we send moni data
-<<<<<<< HEAD
   let mut evq_num_events      = 0u64;
-  //let mut evq_num_events_last = 0u32;
-  //let mut evq_num_events_avg  = 0f64;
   let mut n_iter_loop         = 0u64;
   let mut hb_timer            = Instant::now();
   let hb_interval             = Duration::from_secs(settings.hb_send_interval as u64);
-=======
-  let mut evq_num_events          = 0u64;
-  let mut evq_num_events_last     = 0u32;
-  //let mut evq_num_events_avg         = 0f64;
-  let mut n_iter_loop             = 0u64;
-  let mut hb_timer            = Instant::now();
-  let mut hb_interval        = Duration::from_secs(settings.hb_send_interval as u64);
->>>>>>> 3792624f
   // indicator if the thread is active (it can 
   // sleep during calibrations)
   let mut is_active              = true;
@@ -789,7 +770,6 @@
         println!("{}", heartbeat);
       }
 
-<<<<<<< HEAD
       let pack = heartbeat.pack();
       match moni_sender.send(pack) {
         Err(err) => {
@@ -799,17 +779,6 @@
       }
       
       hb_timer = Instant::now();
-=======
-        let pack = heartbeat.pack();
-        match moni_sender.send(pack) {
-          Err(err) => {
-            error!("Can not send MTB Heartbeat over channel! {err}");
-          },
-          Ok(_) => ()
-          }
-        
-        hb_timer = Instant::now();
->>>>>>> 3792624f
       }
     } 
   }

--- conflicted
+++ resolved
@@ -56,14 +56,11 @@
 };
 use tof_dataclasses::packets::{TofPacket,
                                PacketType};
-<<<<<<< HEAD
-use tof_dataclasses::errors::{SerializationError,
-                              AnalysisError, SetError};
-use tof_dataclasses::serialization::{Serialization};
-=======
-use tof_dataclasses::errors::AnalysisError;
+use tof_dataclasses::errors::{
+    AnalysisError,
+    SetError
+};
 use tof_dataclasses::serialization::Serialization;
->>>>>>> d34f82f3
 use tof_dataclasses::commands::RBCommand;
 use tof_dataclasses::events::{
     RBEvent,
@@ -102,10 +99,10 @@
       \\::/  /        /:/  /     \\:\\__\\          \\:\\__\\      \\::/  /       \\:\\__\\    
        \\/__/         \\/__/       \\/__/           \\/__/       \\/__/         \\/__/    
 
-          (LIFTOF - liftof is for tof, Version 0.8 'NIUHI', Dec 2023)
+          (LIFTOF - liftof is for tof, Version 0.9 'HAHALUA', Dec 2023)
 
           * Documentation
-          ==> GitHub   https://github.com/GAPS-Collab/gaps-online-software/tree/NIUHI-0.8
+          ==> GitHub   https://github.com/GAPS-Collab/gaps-online-software/tree/HAHALUA-0.9
           ==> API docs https://gaps-collab.github.io/gaps-online-software/
 
   ";

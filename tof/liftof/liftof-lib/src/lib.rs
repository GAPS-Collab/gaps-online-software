pub mod master_trigger;
pub mod settings;
pub mod constants;
pub mod thread_control;
pub mod sine_fitter;

use constants::{
    DEFAULT_CALIB_VOLTAGE,
    DEFAULT_CALIB_EXTRA,
    DEFAULT_RB_ID,
    //DEFAULT_PB_ID,
    DEFAULT_LTB_ID,
    DEFAULT_PREAMP_ID,
    DEFAULT_PREAMP_BIAS,
    //DEFAULT_POWER_STATUS,
    DEFAULT_RUN_TYPE,
    DEFAULT_RUN_EVENT_NO,
    //DEFAULT_RUN_TIME,
    PREAMP_MIN_BIAS,
    PREAMP_MAX_BIAS
};

use std::thread;
use std::time::Duration;
use std::os::raw::c_int;
use std::sync::{
    Arc,
    Mutex,
};
use std::process::exit;

use core::f32::consts::PI;

#[cfg(feature="database")]
use half::f16;

pub use master_trigger::{
    master_trigger,
    MTBSettings,
};

pub use settings::{
    LiftofSettings,
    AnalysisEngineSettings,
};

use std::error::Error;
use std::fmt;

use std::{
    fs::File,
};
use std::path::PathBuf;
use std::fs::read_to_string;
use std::io::{
    self,
    Read,
    Write,
};
use std::collections::HashMap;
//use std::net::IpAddr;
//use std::net::Ipv4Addr;
//use crossbeam_channel::Receiver;
//use zmq;
use colored::{
    Colorize,
    ColoredString
};

use serde_json::Value;

use log::Level;

#[macro_use] extern crate log;
extern crate env_logger;

use signal_hook::iterator::Signals;
use signal_hook::consts::signal::{
    SIGTERM,
    SIGINT
};
//use ndarray::{array, Array1};
//use nlopt::{Algorithm, Objective, Optimization, Result};
use nalgebra::Matrix3;
use nalgebra::Vector3;


use tof_dataclasses::DsiLtbRBMapping;
#[cfg(feature="database")]
use tof_dataclasses::database::ReadoutBoard;
//use tof_dataclasses::threading::{
//    ThreadControl,
//};

<<<<<<< HEAD

=======
>>>>>>> 456d578d
#[cfg(feature="database")]
use tof_dataclasses::constants::NWORDS;
#[cfg(feature="database")]
use tof_dataclasses::calibrations::find_zero_crossings;
#[cfg(feature="database")]
use tof_dataclasses::errors::AnalysisError;
use tof_dataclasses::errors::SetError;
//use tof_dataclasses::serialization::Serialization;
#[cfg(feature="database")]
use tof_dataclasses::events::{
    RBEvent,
    TofHit,
};
use tof_dataclasses::events::tof_hit::Peak;

#[cfg(feature="database")]
use tof_dataclasses::analysis::{
    calculate_pedestal,
    integrate,
    cfd_simple,
    find_peaks,
    //get_paddle_t0,
    //pos_across
};

use tof_dataclasses::RBChannelPaddleEndIDMap;

use crate::thread_control::ThreadControl;

use clap::{arg,
  //value_parser,
  //ArgAction,
  //Command,
  Parser,
  Args,
  Subcommand
};

//extern crate ssh2;
//use ssh2::Session;
//use std::net::TcpStream;

pub const MT_MAX_PACKSIZE   : usize = 512;
pub const DATAPORT          : u32   = 42000;
pub const ASSET_DIR         : &str  = "/home/gaps/assets/"; 
pub const LIFTOF_LOGO_SHOW  : &str  = "
                                  ___                         ___           ___     
                                 /\\__\\                       /\\  \\         /\\__\\    
                    ___         /:/ _/_         ___         /::\\  \\       /:/ _/_   
                   /\\__\\       /:/ /\\__\\       /\\__\\       /:/\\:\\  \\     /:/ /\\__\\  
    ___     ___   /:/__/      /:/ /:/  /      /:/  /      /:/  \\:\\  \\   /:/ /:/  /  
   /\\  \\   /\\__\\ /::\\  \\     /:/_/:/  /      /:/__/      /:/__/ \\:\\__\\ /:/_/:/  /   
   \\:\\  \\ /:/  / \\/\\:\\  \\__  \\:\\/:/  /      /::\\  \\      \\:\\  \\ /:/  / \\:\\/:/  /    
    \\:\\  /:/  /   ~~\\:\\/\\__\\  \\::/__/      /:/\\:\\  \\      \\:\\  /:/  /   \\::/__/     
     \\:\\/:/  /       \\::/  /   \\:\\  \\      \\/__\\:\\  \\      \\:\\/:/  /     \\:\\  \\     
      \\::/  /        /:/  /     \\:\\__\\          \\:\\__\\      \\::/  /       \\:\\__\\    
       \\/__/         \\/__/       \\/__/           \\/__/       \\/__/         \\/__/    

          (LIFTOF - liftof is for tof, Version 0.10 'LELEWAA', Mar 2024)
          >> with support from the Hawaiian islands \u{1f30a}\u{1f308}\u{1f965}\u{1f334}

          * Documentation
          ==> GitHub   https://github.com/GAPS-Collab/gaps-online-software/tree/LELEWAA-0.10
          ==> API docs https://gaps-collab.github.io/gaps-online-software/

  ";

//pub fn restart_liftof_rb_clients() {
//  for k in 0..50 {
//    address = format!("10.0.1.1{k:02}:22");
//    match TcpStream::connect(&address) {
//      Err(err) => error!("Unable to connect to {}", address);
//      Ok(tcp)  => {
//          // Create a new SSH session
//        //let mut sess = Session::new().unwrap();
//        //sess.handshake(&tcp).unwrap();
//
//        //// Path to the private key file
//        //let private_key_path = Path::new("/path/to/private/key");
//        //sess.userauth_pubkey_file("username", None, private_key_path, None).unwrap();
//        //assert!(sess.authenticated());
//        //let mut channel = sess.channel_session().unwrap();
//        //channel.exec("ls -l").unwrap();
//        //let mut s = String::new();
//        //channel.read_to_string(&mut s).unwrap();
//        //println!("{}", s);
//        //channel.send_eof().unwrap();
//        //channel.wait_close().unwrap();
//        //println!("Exit Status: {}", channel.exit_status().unwrap());
//      }
//    }
//  }
//}

/// check on liftof-rb clients
pub fn check_liftof_rb_status() {
}


/// Routine to end the liftof-cc program, finish up with current run 
/// and clean up
///
/// FIXME - maybe this should go to liftof-cc
pub fn end_liftof_cc(thread_control     : Arc<Mutex<ThreadControl>>) {
  match thread_control.try_lock() {
    Ok(mut tc) => {
      //println!("== ==> [signal_handler] acquired thread_control lock!");
      //println!("Tread control {:?}", tc);
      if !tc.thread_cmd_dispatch_active 
      && !tc.thread_data_sink_active
      && !tc.thread_event_bldr_active 
      && !tc.thread_master_trg_active  {
        println!(">> So long and thanks for all the \u{1F41F} <<"); 
        exit(0);
      }
      tc.stop_flag = true;
      println!("== ==> [signal_handler] Stop flag is set, we are waiting for threads to finish...");
      //println!("{}", tc);
    }
    Err(err) => {
      error!("Can't acquire lock for ThreadControl! {err}");
    }
  }
}

/// Handle incoming POSIX signals
pub fn signal_handler(thread_control     : Arc<Mutex<ThreadControl>>) {
  let sleep_time = Duration::from_millis(300);

  let mut end_program = false;
  let mut signals = Signals::new(&[SIGTERM, SIGINT]).expect("Unknown signals");
  loop {
    thread::sleep(sleep_time);
    match thread_control.try_lock() {
      Ok(mut tc) => {
        if !tc.thread_signal_hdlr_active {
          //end myself
          info!("Shutting down siganl handler thread!");
          break;
        }
        //println!("== ==> [signal_handler] acquired thread_control lock!");
        //println!("Tread control {:?}", tc);
        if !tc.thread_cmd_dispatch_active 
        && !tc.thread_data_sink_active
        && !tc.thread_event_bldr_active 
        && !tc.thread_master_trg_active  {
          println!(">> So long and thanks for all the \u{1F41F} <<"); 
          exit(0);
        }
        if end_program{
            tc.stop_flag = true;
            continue;
        }
        if tc.stop_flag {
          println!("== ==> [signal_handler] Stop flag is set, we are waiting for threads to finish...");
          println!("{}", tc);
        }
      }
      Err(err) => {
        error!("Can't acquire lock for ThreadControl! {err}");
      },
    }

    // check pending signals and handle
    // SIGTERM and SIGINT
    for signal in signals.pending() {
      match signal as c_int {
        SIGTERM => {
          println!("=> {}", String::from("SIGTERM received. Maybe Ctrl+C has been pressed!").red().bold());
          end_program = true;
        } 
        SIGINT => {
          println!("=> {}", String::from("SIGINT received").red().bold());
          end_program = true;
        }
        _ => {
          error!("Received signal, but I don't have instructions what to do about it!");
        }
      }
    }
  }
}


/// Make sure that the loglevel is in color, even though not using pretty_env logger
pub fn color_log(level : &Level) -> ColoredString {
  match level {
    Level::Error    => String::from(" ERROR!").red(),
    Level::Warn     => String::from(" WARN  ").yellow(),
    Level::Info     => String::from(" Info  ").green(),
    Level::Debug    => String::from(" debug ").blue(),
    Level::Trace    => String::from(" trace ").cyan(),
  }
}

/// Set up the environmental (env) logger
/// with our format
///
/// Ensure that the lines and module paths
/// are printed in the logging output
pub fn init_env_logger() {
  env_logger::builder()
    .format(|buf, record| {
    writeln!( buf, "[{level}][{module_path}:{line}] {args}",
      level = color_log(&record.level()),
      module_path = record.module_path().unwrap_or("<unknown>"),
      line = record.line().unwrap_or(0),
      args = record.args()
      )
    }).init();
}

/// Nicer output for thread "heartbeats" to terminal
pub fn heartbeat_printer(strings: Vec<String>) {
    // Determine the maximum length of the strings to ensure consistent length
    let max_length = strings.iter().map(|s| s.len()).max().unwrap_or(0);
    // Calculate total width including ">>" and "<<" markers
    let total_width = max_length + 4; // 4 extra characters for ">>" and "<<"

    for s in strings {
        // Use the calculated total_width for consistent formatting
        println!(">>{: <width$}<<", s, width = total_width - 4);
    }
}

/// Common settings for apps, e.g. liftof-tui
#[derive(Debug, Clone)]
pub struct AppSettings {
  pub cali_master_path : String,
}



/// Keep track of run related statistics, errors
#[derive(Debug, Copy, Clone)]
pub struct RunStatistics {
  /// The number of events we have recorded
  pub n_events_rec      : usize,
  /// The number of packets going through 
  /// the event processing
  pub evproc_npack      : usize,
  /// The first event id we saw
  pub first_evid        : u32,
  /// The last event id we saw
  pub last_evid         : u32,
  /// The number of times we encountered 
  /// a deserialization issue
  pub n_err_deser       : usize,
  /// The number of times we encountered 
  /// an issue while sending over zmq
  pub n_err_zmq_send    : usize,
  /// The number of times we encountered
  /// an issue with a wrong channel identifier
  pub n_err_chid_wrong  : usize,
  /// How many times did we read out an incorrect
  /// tail?
  pub n_err_tail_wrong  : usize,
  /// The number of times we failed a crc32 check
  pub n_err_crc32_wrong : usize,
}

impl RunStatistics {
  
  pub fn new() -> Self {
    Self {
      n_events_rec      : 0,
      evproc_npack      : 0,
      first_evid        : 0,
      last_evid         : 0,
      n_err_deser       : 0,
      n_err_zmq_send    : 0,
      n_err_chid_wrong  : 0,
      n_err_tail_wrong  : 0,
      n_err_crc32_wrong : 0,
    }
  }

  pub fn get_n_anticipated(&self) -> i32 {
    self.last_evid as i32 - self.first_evid as i32
  }
}

impl fmt::Display for RunStatistics {
  fn fmt(&self, f: &mut fmt::Formatter) -> fmt::Result {
    let mut resp = String::from("<RunStatistics:\n");
    resp += &(format!("  first event id : {}\n", self.first_evid));
    resp += &(format!("  last  event id : {}\n", self.last_evid));
    resp += &(format!("  --> expected {} event (ids)\n", self.get_n_anticipated()));
    resp += &(format!("  event_processing #packets : {}\n", self.evproc_npack));
    if self.get_n_anticipated() != self.evproc_npack as i32 {
      resp += &(format!("  --> discrepancy of {} event (ids)\n", self.get_n_anticipated() - self.evproc_npack as i32))
    }
    resp += &(format!("  event_processing n tail err : {}\n", self.n_err_tail_wrong));
    resp += &(format!("  event_processing n chid err : {}\n", self.n_err_chid_wrong));
    write!(f, "{}", resp)
  }
}

<<<<<<< HEAD
//fn sine_to_fit(amp : f32, freq : f32, phase : f32, time : &Vec<f32>, ys : &mut Vec<f32>) {
//  //let ys = Vec::<f32>::with_capacity(time.len());
//  for k in 0..time.len() {
//    ys[k] = amp * (freq * time[k] + phase).sin(); 
//  }
//}
//
//fn cost_function(amp : f32, freq : f32, phase : f32, time : &Vec<f32>, volts : &Vec<f32>) -> f32 {
//  //let 
//  //let fitted_values = amplitude * (2.0 * std::f32::consts::PI * frequency * time + phase).sin();
//  let fit_volts = Vec::<f32>::with_capacity(time.len());
//  sine_to_fit(amp, freq, phase, &time, &mut fit_volts);
//  let mut chi_square = 0f32;
//  for k in 0..fit_volts.len() {
//    chi_square += (volts[k] - fit_volts[k]).powi(2);
//    // FIXME - error
//  }
//  chi_square
//}


///// FIXME - proper fitting algorithm
///// This here is bad, because it does not interpolate between 
///// the bins
//#[cfg(feature="database")]
// fn fit_sine(time: &Vec<f32>, data: &Vec<f32>) -> (f32, f32, f32) {
//   let z_cross   = find_zero_crossings(&data);
//   let mut y_max = f32::MIN;
//   let mut y_min = f32::MAX;
//   for y in data {
//     if *y > y_max {
//       y_max = *y;
//     }
//     if *y < y_min {
//       y_min = *y;
//     }
//   }
//   let amp   = f32::abs(y_max - y_min)/2.0;
//   let mut phase = 0.0;
//   let mut freq  = 0.0;
//   if z_cross.len() >= 3 {
//     phase = time[z_cross[0]];
//     freq  = 1.0/(time[z_cross[2]] - time[z_cross[0]]);
//   }
//   (amp,freq,phase)
// }

=======
>>>>>>> 456d578d
// sydney's version in rust
fn fit_sine_sydney(volts: &Vec<f32>, times: &Vec<f32>) -> f32 {
  let start_bin = 20;
  let size_bin  = 900; // can probably make this smaller

  let mut data_size = 0;
  let pi            = PI;
  let mut xi_yi     = 0.0;
  let mut xi_zi     = 0.0;
  let mut yi_zi     = 0.0;
  let mut xi_xi     = 0.0;
  let mut yi_yi     = 0.0;
  let mut xi_sum    = 0.0;
  let mut yi_sum    = 0.0;
  let mut zi_sum    = 0.0;

  for i in start_bin..start_bin+size_bin {
<<<<<<< HEAD
      let xi = (2.0 * pi * 0.02 * times[i]).cos();  // for this fit we know the frequency is 0.02 waves/ns
      let yi = (2.0 * pi * 0.02 * times[i]).sin();
      let zi = volts[i];
      xi_yi      += xi * yi;
      xi_zi      += xi * zi;
      yi_zi      += yi * zi;
=======
      let xi = (2.0 * pi * 0.02 * times[i] as f32).cos();  // for this fit we know the frequency is 0.02 waves/ns
      let yi = (2.0 * pi * 0.02 * times[i] as f32).sin();
      let zi = volts[i];
      xi_yi      += xi * yi;
      xi_zi      += xi * (zi as f32);
      yi_zi      += yi * (zi as f32);
>>>>>>> 456d578d
      xi_xi      += xi * xi;
      yi_yi      += yi * yi;
      xi_sum     += xi;
      yi_sum     += yi;
      zi_sum     += zi;
      data_size  += 1;
  }
  let a_matrix = Matrix3::new(
    xi_xi, xi_yi, xi_sum,
    xi_yi, yi_yi, yi_sum,
    xi_sum, yi_sum, data_size as f32
  );
  
  let determinant = a_matrix.determinant();
  match a_matrix.try_inverse() {
    Some(inv_matrix) => {
      let p = Vector3::new(xi_zi, yi_zi, zi_sum);
      let result = inv_matrix * p;
      let a = result[0];
      let b = result[1];
      // let c = result[2]; // offset parameter if needed
      let phi = a.atan2(b);
      return phi as f32;
    }
    None => {
      error!("Finding invers matrix failed!");
      return 99.9;
    }
  }
}

//*************************************************
// I/O - read/write (general purpose) files
//
//
pub fn read_value_from_file(file_path: &str) -> io::Result<u32> {
  let mut file = File::open(file_path)?;
  let mut contents = String::new();
  file.read_to_string(&mut contents)?;
  let value: u32 = contents.trim().parse().map_err(|err| {
    io::Error::new(io::ErrorKind::InvalidData, err)
  })?;
  Ok(value)
}

/**************************************************/


/// Helper function to generate a proper tcp string starting
/// from the ip one.
pub fn build_tcp_from_ip(ip: String, port: String) -> String {
  //String::from("tcp://") + &ip + ":" + &port
  format!("tcp://{}:{}", ip, port)
}


//**********************************************
//
// Analysis
//

/// Extract peaks from waveforms
///
/// Helper for waveform analysis
pub fn get_peaks() -> Vec<Peak> {
  let peaks = Vec::<Peak>::new();
  peaks
}


/// Waveform analysis engine - identify waveform variables
///
/// This will populate the TofHits in an RBEvent
///
/// TofHits contain information about peak location,
/// charge, timing.
///
/// FIXME - I think this should take a HashMap with 
/// algorithm settings, which we can load from a 
/// json file
///
/// # Arguments
///
/// * event       : current RBEvent with waveforms to 
///                 work on
/// * rb          : ReadoutBoard as loaded from the DB, 
///                 with latest calibration attached
/// * settings    : Parameters to configure the waveform
///                 analysis & peak finding
#[cfg(feature="database")]
pub fn waveform_analysis(event         : &mut RBEvent,
                         rb            : &ReadoutBoard,
                         settings      : AnalysisEngineSettings)
-> Result<(), AnalysisError> {
  //if event.status != EventStatus::Perfect {
  //if event.header.broken {
  //  // just return the analysis error, there 
  //  // is probably nothing else we can do?
  //  return Err(AnalysisError::InputBroken);
  //}
  // ch -> pid
  // pid -> (ch, ch) (for the two paddle ends)
  //let mut pid_vs_chs = HashMap::<u8, (PaddleEndIdentifier,[u8;2])>::new();
  let active_channels = event.header.get_channels();
  // will become a parameter
  let fit_sinus       = true;
  // allocate memory for the calbration results
  let mut voltages    : Vec<f32>= vec![0.0; NWORDS];
  let mut times       : Vec<f32>= vec![0.0; NWORDS];

  // Step 0 : If desired, fit sine
  let mut fit_result = (0.0f32, 0.0f32, 0.0f32);
  if fit_sinus {
    if !active_channels.contains(&8) {
      error!("RB {} does not have ch9 data!", rb.rb_id);
    }
    rb.calibration.voltages(9,
                            event.header.stop_cell as usize,
                            &event.adc[8],
                            &mut voltages);
    //warn!("We have to rework the spike cleaning!");
    //match RBCalibrations::spike_cleaning(&mut ch_voltages,
    //                                     event.header.stop_cell) {
    //  Err(err) => {
    //    error!("Spike cleaning failed! {err}");
    //  }
    //  Ok(_)    => ()
    //}
    rb.calibration.nanoseconds(9,
                               event.header.stop_cell as usize,
                               &mut times);
    let fit_result_phi = fit_sine_sydney(&times, &voltages);
    //println!("FIT RESULT = {:?}", fit_result);
    fit_result = (0.0, 0.0, fit_result_phi as f32);
    event.header.set_sine_fit(fit_result);
  }

  // structure to store final result
  // extend with Vec<TofHit> in case
  // we want to have multiple hits
  let mut paddles    = HashMap::<u8, TofHit>::new();
  //println!("RBID {}, Paddles {:?}", rb.rb_id ,rb.get_paddle_ids());
  for pid in rb.get_paddle_ids() {
    // cant' fail by constructon of pid
    let ch_a = rb.get_pid_rbchA(pid).unwrap() as usize;
    let ch_b = rb.get_pid_rbchB(pid).unwrap() as usize;
    let mut hit = TofHit::new();
    hit.paddle_id = pid;
    //println!("{ch_a}, {ch_b}, active_channels {:?}", active_channels);
    for (k, ch) in [ch_a, ch_b].iter().enumerate() {
      // Step 1: Calibration
      //println!("Ch {}, event {}", ch, event);
      //println!("---------------------------");
      //println!("pid {}, active channels : {:?}, ch {}",pid, active_channels, ch);
      if !active_channels.contains(&(*ch as u8 -1)) {
        trace!("Skipping channel {} because it is not marked to be readout in the event header channel mask!", ch);
        continue;
      }
      //println!("Will do waveform analysis for ch {}", ch);
      rb.calibration.voltages(*ch,
                              event.header.stop_cell as usize,
                              &event.adc[*ch as usize -1],
                              &mut voltages);
      //FIXME - spike cleaning!
      //match RBCalibrations::spike_cleaning(&mut ch_voltages,
      //                                     event.header.stop_cell) {
      //  Err(err) => {
      //    error!("Spike cleaning failed! {err}");
      //  }
      //  Ok(_)    => ()
      //}
      rb.calibration.nanoseconds(*ch,
                                 event.header.stop_cell as usize,
                                 &mut times);
      // Step 2: Pedestal subtraction
      let (ped, ped_err) = calculate_pedestal(&voltages,
                                              settings.pedestal_thresh,
                                              settings.pedestal_begin_bin,
                                              settings.pedestal_win_bins);
      trace!("Calculated pedestal of {} +- {}", ped, ped_err);
      for n in 0..voltages.len() {
        voltages[n] -= ped;
      }
      let mut charge : f32 = 0.0;
      //let peaks : Vec::<(usize, usize)>;
      let mut cfd_times = Vec::<f32>::new();
      let mut max_volts = 0.0f32;
      // Step 4 : Find peaks
      // FIXME - what do we do for multiple peaks?
      // Currently we basically throw them away
      match find_peaks(&voltages ,
                       &times    ,
                       settings.find_pks_t_start , 
                       settings.find_pks_t_window,
                       settings.min_peak_size    ,
                       settings.find_pks_thresh  ,
                       settings.max_peaks      ) {
        Err(err) => {
          error!("Unable to find peaks for RB{:02} ch {ch}! Ignoring this channel!", rb.rb_id);
          error!("We won't be able to calculate timing information for this channel! Err {err}");
        },
        Ok(peaks)  => {
          //peaks = pks;
          // Step 5 : Find tdcs
          //println!("Found {} peaks for ch {}! {:?}", peaks.len(), raw_ch, peaks);
          for pk in peaks.iter() {
            match cfd_simple(&voltages,
                             &times,
                             settings.cfd_fraction,
                             pk.0, pk.1) {
              Err(err) => {
                debug!("Unable to calculate cfd for peak {} {}! {}", pk.0, pk.1, err);
              }
              Ok(cfd) => {
                cfd_times.push(cfd);
              }
            }
            // just do the first peak for now
            let pk_height = voltages[pk.0..pk.1].iter().max_by(|a,b| a.partial_cmp(b).unwrap_or(std::cmp::Ordering::Less)).unwrap(); 
            max_volts = *pk_height; 
            //debug!("Check impedance value! Just using 50 [Ohm]");
            // Step 3 : charge integration
            // FIXME - make impedance a settings parameter
            match integrate(&voltages,
                            &times,
                            //settings.integration_start,
                            //settings.integration_window,
                            pk.0, 
                            pk.1,
                            50.0) {
              Err(err) => {
                error!("Integration failed! Err {err}");
              }
              Ok(chrg)   => {
                charge = chrg;
              }
            }
            break;
          }
        }// end OK
      } // end match find_peaks 
      let mut tdc : f32 = 0.0; 
      if cfd_times.len() > 0 {
        tdc = cfd_times[0];
      }
      //println!("Calucalated tdc {}, charge {}, max {} for ch {}!", tdc, charge, max_volts, ch); 
      //if rb.channel_to_paddle_end_id[*raw_ch as usize] > 2000 {
      if k == 0 {
        hit.ftime_a      = tdc;
        hit.fpeak_a      = max_volts;
        hit.set_time_a(tdc);
        hit.set_charge_a(charge);
        hit.set_peak_a(max_volts);
        hit.baseline_a     = f16::from_f32(ped);
        hit.baseline_a_rms = f16::from_f32(ped_err);
      } else {
        hit.ftime_b = tdc;
        hit.fpeak_b = max_volts;
        hit.set_time_b(tdc);
        hit.set_charge_b(charge);
        hit.set_peak_b(max_volts);
        hit.baseline_b     = f16::from_f32(ped);
        hit.baseline_b_rms = f16::from_f32(ped_err);
        // this is the seoond iteration,
        // we are done!
        hit.phase = f16::from_f32(fit_result.2);
        paddles.insert(pid, hit);
      }
    }
  }
  let result = paddles.into_values().collect();
  event.hits = result;
  //print ("EVENT {}", event);
  Ok(())
}

//**********************************************
//
// Subsystem communication
//


/// construct a request string which can be broadcast over 0MQ to all the boards
/// ///
/// /// Boards will only send paddle information when this request string is received
pub fn construct_event_request(rb_id : u8) -> String {
  let mut request = String::from("RB");
  if rb_id < 10 {
    request += "0";
  }
  request += &rb_id.to_string();
  request
}

#[derive(Debug, serde::Deserialize, serde::Serialize)]
#[repr(u8)]
pub enum ReadoutBoardError {
  NoConnectionInfo,
  NoResponse,
}

impl fmt::Display for ReadoutBoardError {
  fn fmt(&self, f: &mut fmt::Formatter) -> fmt::Result {
    let r = serde_json::to_string(self).unwrap_or(
      String::from("Error: cannot unwrap this ReadoutBoardError"));
    write!(f, "<ReadoutBoardError: {}>", r)
  }
}

impl Error for ReadoutBoardError {
}


/// Load the rb channel vs paddle end id mapping
///
/// The map file is expected to have information for 
/// all rbs, rb_id is used to grab the section for 
/// the specific rb.
pub fn get_rb_ch_pid_map(map_file : PathBuf, rb_id : u8) -> RBChannelPaddleEndIDMap {
  let mut mapping = RBChannelPaddleEndIDMap::new();
  let json_content : String;
  match read_to_string(&map_file) {
    Ok(_json_content) => {
      json_content = _json_content;
    },
    Err(err) => { 
      error!("Unable to parse json file {}. Error {err}", map_file.display());
      return mapping;
    }      
  }
  let json : Value;
  match serde_json::from_str(&json_content) {
    Ok(_json) => {
      json = _json;
    },
    Err(err) => { 
      error!("Unable to parse json file {}. Error {err}", map_file.display());
      return mapping;
    }
  }
  for ch in 0..8 {
    let tmp_val = &json[rb_id.to_string()][(ch +1).to_string()];
    let val = tmp_val.to_string().parse::<u16>().unwrap_or(0);
    mapping.insert(ch as u8 + 1, val);
  }
  mapping
}

pub fn get_ltb_dsi_j_ch_mapping(mapping_file : PathBuf) -> DsiLtbRBMapping {
  let mut mapping = HashMap::<u8,HashMap::<u8,HashMap::<u8,(u8,u8)>>>::new();
  for dsi in 1..6 {
    mapping.insert(dsi, HashMap::<u8,HashMap::<u8, (u8, u8)>>::new());
    for j in 1..6 {
      mapping.get_mut(&dsi).unwrap().insert(j, HashMap::<u8,(u8, u8)>::new());
      for ch in 1..17 {
        mapping.get_mut(&dsi).unwrap().get_mut(&j).unwrap().insert(ch, (0,0));
      }
    }
  }
  let json_content : String;
  match read_to_string(&mapping_file) {
    Ok(_json_content) => {
      json_content = _json_content;
    },
    Err(err) => { 
      error!("Unable to parse json file {}. Error {err}", mapping_file.display());
      return mapping;
    }      
  }
  let json : Value;
  match serde_json::from_str(&json_content) {
    Ok(_json) => {
      json = _json;
    },
    Err(err) => { 
      error!("Unable to parse json file {}. Error {err}", mapping_file.display());
      return mapping;
    }
  }
  for dsi in 1..6 { 
    for j in 1..6 {
      for ch in 1..17 {
        let val = mapping.get_mut(&dsi).unwrap().get_mut(&j).unwrap().get_mut(&ch).unwrap();
        //println!("Checking {} {} {}", dsi, j, ch);
        let tmp_val = &json[dsi.to_string()][j.to_string()][ch.to_string()];
        *val = (tmp_val[0].to_string().parse::<u8>().unwrap_or(0), tmp_val[1].to_string().parse::<u8>().unwrap_or(0));
      }
    }
  }
  debug!("Mapping {:?}", mapping);
  mapping
}

/// Convert an int value to the board ID string.
pub fn to_board_id_string(rb_id: u32) -> String {

  //String::from("RB") + &format!("{:02}", rb_id)
  format!("RB{:02}", rb_id)
}

/**********************************************************/
/// Command Enums and stucts
#[derive(Debug, Parser, PartialEq)]
pub enum CommandCC {
  /// Listen for flight CPU commands.
  Listen,
  /// Staging mode - work through all .toml files
  /// in the staging area
  Staging,
  /// Ping a TOF sub-system.
  Ping,
  /// Monitor a TOF sub-system.
  Moni(MoniCmd),
  /// Restart RB systemd
  SystemdReboot(SystemdRebootCmd),
  /// Power control of TOF sub-systems.
  /// Remotely trigger the readoutboards to run the calibration routines (tcal, vcal).
  Calibration,
  /// Start/stop data taking run.
  Run
}




#[derive(Debug, Args, PartialEq)]
pub struct MoniCmd {
  /// Component to target
  #[arg(value_parser = clap::builder::PossibleValuesParser::new([
          TofComponent::TofCpu,
          TofComponent::MT,
          TofComponent::RB,
          TofComponent::LTB
        ]),
        required = true)]
  pub component: TofComponent,
  /// Component ID
  #[arg(required = true)]
  pub id: u8
}

#[derive(Debug, Args, PartialEq)]
pub struct SystemdRebootCmd {
  /// RB ID
  #[arg(required = true)]
  pub id: u8
}

#[derive(Debug, Clone, Subcommand, PartialEq)]
pub enum SetCmd {
  /// Set MT configuration (WHAT SHOULD I DO WITH THIS TODO)
  //MTConfig(MTConfigOpts),
  /// Set threshold level on all LTBs or a single LTB
  LtbThreshold(LtbThresholdOpts),
  /// Set bias level on all preamps or a single preamp
  PreampBias(PreampBiasOpts)
}

// #[derive(Debug, Args, PartialEq)]
// pub struct MTConfigOpts {
//   /// RB to target in voltage calibration run.
//   #[arg(short, long, default_value_t = DEFAULT_RB_ID)]
//   pub id: u8,
//   /// Theshold level to be set
//   #[arg(required = true, 
//         value_parser = clap::value_parser!(i64).range(PREAMP_MIN_BIAS..=PREAMP_MAX_BIAS))]
//   pub bias: u16
// }

// impl MTConfigOpts {
//   pub fn new(id: u8, bias: u16) -> Self {
//     Self { 
//       id,
//       bias
//     }
//   }
// }

#[derive(Debug, Clone, Args, PartialEq)]
pub struct LtbThresholdOpts {
  /// ID of the LTB to target
  #[arg(short, long, default_value_t = DEFAULT_LTB_ID)]
  pub id: u8,
  /// Name of the threshold to be set
  #[arg(required = true)]
  pub name: LTBThresholdName,
  /// Threshold level to be set
  #[arg(required = true)]
  pub level: u16
}

impl LtbThresholdOpts {
  pub fn new(id: u8, name: LTBThresholdName, level: u16) -> Self {
    Self { 
      id,
      name,
      level
    }
  }
}

// repr is u16 in order to leave room for preamp bias
#[derive(Debug, Copy, Clone, PartialEq, serde::Deserialize, serde::Serialize, clap::ValueEnum)]
#[repr(u8)]
pub enum LTBThresholdName {
  Unknown  = 0u8,
  Hit      = 10u8,
  Beta     = 20u8,
  Veto     = 30u8,
}

impl LTBThresholdName {
  pub fn get_ch_number(threshold_name: LTBThresholdName) -> Result<u8, SetError> {
    match threshold_name {
      LTBThresholdName::Hit     => Ok(0u8),
      LTBThresholdName::Beta    => Ok(1u8),
      LTBThresholdName::Veto    => Ok(2u8),
      LTBThresholdName::Unknown => {
        error!("Not able to get a LTB threshold from Unknown");
        Err(SetError::EmptyInputData)
      }
    }
  }
}

impl fmt::Display for LTBThresholdName {
  fn fmt(&self, f: &mut fmt::Formatter) -> fmt::Result {
    let r = serde_json::to_string(self).unwrap_or(
      String::from("Error: cannot unwrap this PowerStatusEnum"));
    write!(f, "<PowerStatusEnum: {}>", r)
  }
}

impl From<u8> for LTBThresholdName {
  fn from(value: u8) -> Self {
    match value {
      0u8  => LTBThresholdName::Unknown,
      10u8 => LTBThresholdName::Hit,
      20u8 => LTBThresholdName::Beta,
      30u8 => LTBThresholdName::Veto,
      _    => LTBThresholdName::Unknown
    }
  }
}

#[derive(Debug, Clone, Args, PartialEq)]
pub struct PreampBiasOpts {
  /// RB to target in voltage calibration run.
  #[arg(short, long, default_value_t = DEFAULT_RB_ID)]
  pub id: u8,
  /// Theshold level to be set
  #[arg(required = true, 
        value_parser = clap::value_parser!(i64).range(PREAMP_MIN_BIAS..=PREAMP_MAX_BIAS))]
  pub bias: u16
}

impl PreampBiasOpts {
  pub fn new(id: u8, bias: u16) -> Self {
    Self { 
      id,
      bias
    }
  }
}
/// END Set cmds ================================================


#[derive(Debug, Clone, Args, PartialEq)]
pub struct DefaultOpts {
  /// Voltage level to be set in default calibration run.
  #[arg(short, long, default_value_t = DEFAULT_CALIB_VOLTAGE)]
  pub level: u16,
  /// ID of the RB to target in default calibration run.
  #[arg(short, long, default_value_t = DEFAULT_RB_ID)]
  pub id: u8,
  /// Extra arguments in default calibration run (not implemented).
  #[arg(short, long, default_value_t = DEFAULT_CALIB_EXTRA)]
  pub extra: u8,
}

impl DefaultOpts {
  pub fn new(level: u16, id: u8, extra: u8) -> Self {
    Self { 
      level,
      id,
      extra
    }
  }
}

#[derive(Debug, Clone, Args, PartialEq)]
pub struct NoiOpts {
  /// ID of the RB to target in no input calibration run.
  #[arg(short, long, default_value_t = DEFAULT_RB_ID)]
  pub id: u8,
  /// Extra arguments in no input calibration run (not implemented).
  #[arg(short, long, default_value_t = DEFAULT_CALIB_EXTRA)]
  pub extra: u8,
}

impl NoiOpts {
  pub fn new(id: u8, extra: u8) -> Self {
    Self { 
      id,
      extra
    }
  }
}

#[derive(Debug, Copy, Clone, Args, PartialEq)]
pub struct VoltageOpts {
  /// Voltage level to be set in voltage calibration run.
  #[arg(short, long, default_value_t = DEFAULT_CALIB_VOLTAGE)]
  pub level: u16,
  /// RB to target in voltage calibration run.
  #[arg(short, long, default_value_t = DEFAULT_RB_ID)]
  pub id: u8,
  /// Extra arguments in voltage calibration run (not implemented).
  #[arg(short, long, default_value_t = DEFAULT_CALIB_EXTRA)]
  pub extra: u8,
}

impl VoltageOpts {
  pub fn new(level: u16, id: u8, extra: u8) -> Self {
    Self { 
      level,
      id,
      extra
    }
  }
}

#[derive(Debug, Copy, Clone, Args, PartialEq)]
pub struct TimingOpts {
  /// Voltage level to be set in voltage calibration run.
  #[arg(short, long, default_value_t = DEFAULT_CALIB_VOLTAGE)]
  pub level: u16,
  /// RB to target in voltage calibration run.
  #[arg(short, long, default_value_t = DEFAULT_RB_ID)]
  pub id: u8,
  /// Extra arguments in voltage calibration run (not implemented).
  #[arg(short, long, default_value_t = DEFAULT_CALIB_EXTRA)]
  pub extra: u8,
}

impl TimingOpts {
  pub fn new(level: u16, id: u8, extra: u8) -> Self {
    Self { 
      level,
      id,
      extra
    }
  }
}
/// END Calibration cmds ================================================

/// Power cmds ====================================================
#[derive(Debug, Subcommand, PartialEq)]
pub enum PowerCmd {
  /// Power up everything (LTB + preamps + MT)
  All(PowerStatus),
  /// Power up MT alone
  MT(PowerStatus),
  /// Power up everything but MT (LTB + preamps)
  AllButMT(PowerStatus),
  /// Power up all or specific LTBs (changes threshold)
  LTB(LTBPowerOpts),
  /// Power up all or specific preamp (changes bias)
  Preamp(PreampPowerOpts)
}

#[derive(Debug, Args, PartialEq)]
pub struct PowerStatus {
  /// Which power status one wants to achieve
  #[arg(value_parser = clap::builder::PossibleValuesParser::new([
          PowerStatusEnum::OFF,
          PowerStatusEnum::ON,
          PowerStatusEnum::Cycle
        ]),
        required = true)]
  pub status: PowerStatusEnum
}

impl PowerStatus {
  pub fn new(status: PowerStatusEnum) -> Self {
    Self { 
      status
    }
  }
}

#[derive(Debug, Copy, Clone, PartialEq, serde::Deserialize, serde::Serialize, clap::ValueEnum)]
#[repr(u8)]
pub enum TofComponent {
  Unknown   = 0u8,
  /// everything (LTB + preamps + MT)
  All       = 1u8,
  /// everything but MT (LTB + preamps)
  AllButMT  = 2u8,
  /// TOF CPU
  TofCpu    = 3u8,
  /// MT alone
  MT        = 10u8,
  /// all or specific RBs
  RB        = 20u8,
  /// all or specific PBs
  PB        = 30u8,
  /// all or specific LTBs
  LTB       = 40u8,
  /// all or specific preamp
  Preamp    = 50u8
}

impl fmt::Display for TofComponent {
  fn fmt(&self, f: &mut fmt::Formatter) -> fmt::Result {
    let r = serde_json::to_string(self).unwrap_or(
      String::from("Error: cannot unwrap this TofComponent"));
    write!(f, "<TofComponent: {}>", r)
  }
}

impl From<u8> for TofComponent {
  fn from(value: u8) -> Self {
    match value {
      0u8  => TofComponent::Unknown,
      1u8  => TofComponent::All,
      2u8  => TofComponent::AllButMT,
      3u8  => TofComponent::TofCpu,
      10u8 => TofComponent::MT,
      20u8 => TofComponent::RB,
      30u8 => TofComponent::PB,
      40u8 => TofComponent::LTB,
      50u8 => TofComponent::Preamp,
      _    => TofComponent::Unknown
    }
  }
}

impl From<TofComponent> for clap::builder::Str {
  fn from(value: TofComponent) -> Self {
    match value {
      TofComponent::Unknown  => clap::builder::Str::from("Unknown"),
      TofComponent::All      => clap::builder::Str::from("All"),
      TofComponent::AllButMT => clap::builder::Str::from("AllButMT"),
      TofComponent::TofCpu   => clap::builder::Str::from("TofCpu"),
      TofComponent::MT       => clap::builder::Str::from("MT"),
      TofComponent::RB       => clap::builder::Str::from("RB"),
      TofComponent::PB       => clap::builder::Str::from("PB"),
      TofComponent::LTB      => clap::builder::Str::from("LTB"),
      TofComponent::Preamp   => clap::builder::Str::from("Preamp")
    }
  }
}

// repr is u16 in order to leave room for preamp bias
#[derive(Debug, Copy, Clone, PartialEq, serde::Deserialize, serde::Serialize, clap::ValueEnum)]
#[repr(u8)]
pub enum PowerStatusEnum {
  Unknown   = 0u8,
  OFF       = 10u8,
  ON        = 20u8,
  Cycle     = 30u8
}

impl fmt::Display for PowerStatusEnum {
  fn fmt(&self, f: &mut fmt::Formatter) -> fmt::Result {
    let r = serde_json::to_string(self).unwrap_or(
      String::from("Error: cannot unwrap this PowerStatusEnum"));
    write!(f, "<PowerStatusEnum: {}>", r)
  }
}

impl From<u8> for PowerStatusEnum {
  fn from(value: u8) -> Self {
    match value {
      0u8  => PowerStatusEnum::Unknown,
      10u8 => PowerStatusEnum::OFF,
      20u8 => PowerStatusEnum::ON,
      30u8 => PowerStatusEnum::Cycle,
      _    => PowerStatusEnum::Unknown
    }
  }
}

impl From<PowerStatusEnum> for clap::builder::Str {
  fn from(value: PowerStatusEnum) -> Self {
    match value {
      PowerStatusEnum::Unknown => clap::builder::Str::from("Unknown"),
      PowerStatusEnum::OFF     => clap::builder::Str::from("OFF"),
      PowerStatusEnum::ON      => clap::builder::Str::from("ON"),
      PowerStatusEnum::Cycle   => clap::builder::Str::from("Cycle")
    }
  }
}

#[derive(Debug, Args, PartialEq)]
pub struct PBPowerOpts {
  /// Which power status one wants to achieve
  #[arg(long)]
  pub status: PowerStatusEnum,
  /// ID of the PB to be powered up
  #[arg(long)]
  pub id: u8
}

impl PBPowerOpts {
  pub fn new(status: PowerStatusEnum, id: u8) -> Self {
    Self { 
      status,
      id
    }
  }
}

#[derive(Debug, Args, PartialEq)]
pub struct RBPowerOpts {
  /// Which power status one wants to achieve
  #[arg(short, long)]
  pub status: PowerStatusEnum,
  /// ID of the RB to be powered up
  #[arg(short, long)]
  pub id: u8
}

impl RBPowerOpts {
  pub fn new(status: PowerStatusEnum, id: u8) -> Self {
    Self {
      status,
      id
    }
  }
}

#[derive(Debug, Args, PartialEq)]
pub struct LTBPowerOpts {
  /// Which power status one wants to achieve
  #[arg(value_parser = clap::builder::PossibleValuesParser::new([
          PowerStatusEnum::OFF,
          PowerStatusEnum::ON,
          PowerStatusEnum::Cycle
        ]),
        required = true)]
  pub status: PowerStatusEnum,
  /// ID of the LTB to be powered up
  #[arg(short, long, default_value_t = DEFAULT_LTB_ID)]
  pub id: u8
}

impl LTBPowerOpts {
  pub fn new(status: PowerStatusEnum, id: u8) -> Self {
    Self {
      status,
      id
    }
  }
}

#[derive(Debug, Args, PartialEq)]
pub struct PreampPowerOpts {
  /// Which power status one wants to achieve
  #[arg(value_parser = clap::builder::PossibleValuesParser::new([
          PowerStatusEnum::OFF,
          PowerStatusEnum::ON,
          PowerStatusEnum::Cycle
        ]),
        required = true)]
  pub status: PowerStatusEnum,
  /// ID of the preamp to be powered up
  #[arg(short, long, default_value_t = DEFAULT_PREAMP_ID)]
  pub id: u8,
  /// Turn on bias of the preamp specified
  #[arg(short, long, default_value_t = DEFAULT_PREAMP_BIAS)]
  pub bias: u16
}

impl PreampPowerOpts {
  pub fn new(status: PowerStatusEnum, id: u8, bias: u16) -> Self {
    Self {
      status,
      id,
      bias
    }
  }
}
/// END Power cmds ================================================

/// Run cmds ======================================================
#[derive(Debug, Clone, Subcommand, PartialEq)]
pub enum RunCmd {
  /// Start data taking
  Start(StartRunOpts),
  /// Stop data taking
  Stop(StopRunOpts)
}

#[derive(Debug, Clone, Args, PartialEq)]
pub struct StartRunOpts {
  /// Which kind of run is to be launched
  #[arg(short, long, default_value_t = DEFAULT_RUN_TYPE)]
  pub run_type: u8,
  /// ID of the RB where to run data taking
  #[arg(short, long, default_value_t = DEFAULT_RB_ID)]
  pub id: u8,
  /// Number of events in the run
  #[arg(short, long, default_value_t = DEFAULT_RUN_EVENT_NO)]
  pub no: u8
}

impl StartRunOpts {
  pub fn new(run_type: u8, id: u8, no: u8) -> Self {
    Self {
      run_type,
      id,
      no
    }
  }
}

#[derive(Debug, Clone, Args, PartialEq)]
pub struct StopRunOpts {
  /// ID of the RB where to run data taking
  #[arg(short, long, default_value_t = DEFAULT_RB_ID)]
  pub id: u8
}

impl StopRunOpts {
  pub fn new(id: u8) -> Self {
    Self {
      id
    }
  }
}

<|MERGE_RESOLUTION|>--- conflicted
+++ resolved
@@ -92,10 +92,6 @@
 //    ThreadControl,
 //};
 
-<<<<<<< HEAD
-
-=======
->>>>>>> 456d578d
 #[cfg(feature="database")]
 use tof_dataclasses::constants::NWORDS;
 #[cfg(feature="database")]
@@ -394,56 +390,6 @@
   }
 }
 
-<<<<<<< HEAD
-//fn sine_to_fit(amp : f32, freq : f32, phase : f32, time : &Vec<f32>, ys : &mut Vec<f32>) {
-//  //let ys = Vec::<f32>::with_capacity(time.len());
-//  for k in 0..time.len() {
-//    ys[k] = amp * (freq * time[k] + phase).sin(); 
-//  }
-//}
-//
-//fn cost_function(amp : f32, freq : f32, phase : f32, time : &Vec<f32>, volts : &Vec<f32>) -> f32 {
-//  //let 
-//  //let fitted_values = amplitude * (2.0 * std::f32::consts::PI * frequency * time + phase).sin();
-//  let fit_volts = Vec::<f32>::with_capacity(time.len());
-//  sine_to_fit(amp, freq, phase, &time, &mut fit_volts);
-//  let mut chi_square = 0f32;
-//  for k in 0..fit_volts.len() {
-//    chi_square += (volts[k] - fit_volts[k]).powi(2);
-//    // FIXME - error
-//  }
-//  chi_square
-//}
-
-
-///// FIXME - proper fitting algorithm
-///// This here is bad, because it does not interpolate between 
-///// the bins
-//#[cfg(feature="database")]
-// fn fit_sine(time: &Vec<f32>, data: &Vec<f32>) -> (f32, f32, f32) {
-//   let z_cross   = find_zero_crossings(&data);
-//   let mut y_max = f32::MIN;
-//   let mut y_min = f32::MAX;
-//   for y in data {
-//     if *y > y_max {
-//       y_max = *y;
-//     }
-//     if *y < y_min {
-//       y_min = *y;
-//     }
-//   }
-//   let amp   = f32::abs(y_max - y_min)/2.0;
-//   let mut phase = 0.0;
-//   let mut freq  = 0.0;
-//   if z_cross.len() >= 3 {
-//     phase = time[z_cross[0]];
-//     freq  = 1.0/(time[z_cross[2]] - time[z_cross[0]]);
-//   }
-//   (amp,freq,phase)
-// }
-
-=======
->>>>>>> 456d578d
 // sydney's version in rust
 fn fit_sine_sydney(volts: &Vec<f32>, times: &Vec<f32>) -> f32 {
   let start_bin = 20;
@@ -461,21 +407,12 @@
   let mut zi_sum    = 0.0;
 
   for i in start_bin..start_bin+size_bin {
-<<<<<<< HEAD
-      let xi = (2.0 * pi * 0.02 * times[i]).cos();  // for this fit we know the frequency is 0.02 waves/ns
-      let yi = (2.0 * pi * 0.02 * times[i]).sin();
-      let zi = volts[i];
-      xi_yi      += xi * yi;
-      xi_zi      += xi * zi;
-      yi_zi      += yi * zi;
-=======
       let xi = (2.0 * pi * 0.02 * times[i] as f32).cos();  // for this fit we know the frequency is 0.02 waves/ns
       let yi = (2.0 * pi * 0.02 * times[i] as f32).sin();
       let zi = volts[i];
       xi_yi      += xi * yi;
       xi_zi      += xi * (zi as f32);
       yi_zi      += yi * (zi as f32);
->>>>>>> 456d578d
       xi_xi      += xi * xi;
       yi_yi      += yi * yi;
       xi_sum     += xi;

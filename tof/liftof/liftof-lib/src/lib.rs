--- conflicted
+++ resolved
@@ -731,11 +731,7 @@
     if timer.elapsed().as_secs() > 10 {
       match read_rate(&socket, &mt_address, &mut buffer) {
         Err(err) => {
-<<<<<<< HEAD
-          error!("Unable to obtain MT rate information! {err}");
-=======
           error!("Unable to obtain MT rate information! error {err}");
->>>>>>> fe8c9207
           continue;
         }
         Ok(rate) => {
@@ -784,15 +780,9 @@
     
     //event_cnt = read_event_cnt(&socket, &mt_address, &mut buffer);
     //println!("Will read daq");
-<<<<<<< HEAD
-    mt_event = read_daq(&socket, &mt_address, &mut buffer);
-    //panic!("Got event");
-    match mt_event {
-=======
     //mt_event = read_daq(&socket, &mt_address, &mut buffer);
     //println!("Got event");
     match read_daq(&socket, &mt_address, &mut buffer) {
->>>>>>> fe8c9207
       Err(err) => {
         trace!("Did not get new event, Err {err}");
         continue;
@@ -869,11 +859,7 @@
         println!("==> [MASTERTRIGGER] {} events recorded, trigger rate: {:.3} Hz", n_events, rate);
       }
       rate = n_events_expected as f64 / elapsed as f64;
-<<<<<<< HEAD
-      if verbose { 
-=======
       if verbose {
->>>>>>> fe8c9207
         println!("==> -- expected rate {:.3} Hz", rate);   
       }
     } 

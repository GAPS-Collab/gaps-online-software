--- conflicted
+++ resolved
@@ -37,7 +37,6 @@
     RBPh,
 };
 
-<<<<<<< HEAD
 cfg_if::cfg_if! {
   if #[cfg(feature = "random")]  {
     use crate::FromRandom;
@@ -45,21 +44,12 @@
     use rand::Rng;
   }
 }
-=======
 #[cfg(feature = "tof-control")]
 use tof_control::helper::cpu_type::{
     CPUTempDebug,
     CPUInfo,
 };
 
-#[cfg(feature = "random")]
-use crate::FromRandom;
-#[cfg(feature = "random")]
-extern crate rand;
-#[cfg(feature = "random")]
-use rand::Rng;
-
->>>>>>> d34f82f3
 
 use crate::serialization::{
     Serialization,

/// PacketType identifies the payload in TofPackets
///
/// This needs to be kept in sync with the C++ API
use std::fmt;

cfg_if::cfg_if! {
  if #[cfg(feature = "random")]  {
    use crate::FromRandom;
    extern crate rand;
    use rand::Rng;
  }
}

/// Types of serializable data structures used
/// throughout the tof system
#[derive(Debug, PartialEq, Clone, Copy, serde::Deserialize, serde::Serialize)]
#[repr(u8)]
pub enum PacketType {
  Unknown            = 0u8, 
  RBEvent            = 20u8,
  TofEvent           = 21u8,
  Monitor            = 30u8,    // needs to go away
  HeartBeat          = 40u8,    // might probably go away
  MasterTrigger      = 60u8,    // needs to be renamed to either MasterTriggerEvent or MTEvent
  RBEventHeader      = 70u8,    // needs to go away
  CPUMoniData      = 80u8,    // needs to go away
  MonitorMtb         = 90u8,
  RBMoni             = 100u8,
  PBMoniData         = 101u8,
  LTBMoniData        = 102u8,
  PAMoniData         = 103u8,
  RBEventMemoryView  = 120u8, // We'll keep it for now - indicates that the event
                              // still needs to be processed.
  RBCalibration      = 130u8,
  TofCommand         = 140u8,
  RBCommand          = 150u8,
  Ping               = 160u8,
  /// a MultiPacket consists of other TofPackets
  MultiPacket        = 255u8,
}

impl fmt::Display for PacketType {
  fn fmt(&self, f: &mut fmt::Formatter) -> fmt::Result {
    let r = serde_json::to_string(self).unwrap_or(
      String::from("Error: cannot unwrap this PacketType"));
    write!(f, "<PacketType: {}>", r)
  }
}

impl From<u8> for PacketType {
  fn from(value: u8) -> Self {
    match value {
<<<<<<< HEAD
      0u8   => PacketType::Unknown,
      20u8  => PacketType::RBEvent,
      21u8  => PacketType::TofEvent,
      30u8  => PacketType::Monitor,
      40u8  => PacketType::HeartBeat,
      60u8  => PacketType::MasterTrigger,
      70u8  => PacketType::RBEventHeader,
      80u8  => PacketType::MonitorTofCmp,
      90u8  => PacketType::MonitorMtb,
      100u8 => PacketType::RBMoni,
      120u8 => PacketType::RBEventMemoryView,
      130u8 => PacketType::RBCalibration,
      140u8 => PacketType::TofCommand,
      150u8 => PacketType::RBCommand,
      160u8 => PacketType::Ping,
      255u8 => PacketType::MultiPacket,
      _     => PacketType::Unknown
=======
      0u8   => Ok(PacketType::Unknown),
      20u8  => Ok(PacketType::RBEvent),
      21u8  => Ok(PacketType::TofEvent),
      30u8  => Ok(PacketType::Monitor),
      40u8  => Ok(PacketType::HeartBeat),
      60u8  => Ok(PacketType::MasterTrigger),
      70u8  => Ok(PacketType::RBEventHeader),
      80u8  => Ok(PacketType::CPUMoniData),
      90u8  => Ok(PacketType::MonitorMtb),
      100u8 => Ok(PacketType::RBMoni),
      101u8 => Ok(PacketType::PBMoniData),
      102u8 => Ok(PacketType::LTBMoniData),
      103u8 => Ok(PacketType::PAMoniData),
      120u8 => Ok(PacketType::RBEventMemoryView),
      130u8 => Ok(PacketType::RBCalibration),
      140u8 => Ok(PacketType::TofCommand),
      150u8 => Ok(PacketType::RBCommand),
      _     => Err("I am not sure how to convert this value!")
>>>>>>> d34f82f3
    }
  }
}

#[cfg(feature = "random")]
impl FromRandom for PacketType {
  
  fn from_random() -> Self {
    let choices = [
      PacketType::Unknown,
      PacketType::TofEvent,
      PacketType::Monitor,
      PacketType::MasterTrigger,
      PacketType::HeartBeat,
      PacketType::RBEventHeader,
      PacketType::RBEvent,
      PacketType::RBEventMemoryView,
      PacketType::TofCommand,
      PacketType::RBCommand,
      PacketType::RBMoni,
      PacketType::PBMoniData,
      PacketType::LTBMoniData,
      PacketType::PAMoniData,
      PacketType::CPUMoniData,
      PacketType::MonitorMtb,
      PacketType::RBCalibration
    ];
    let mut rng  = rand::thread_rng();
    let idx = rng.gen_range(0..choices.len());
    choices[idx]
  }
}

#[test]
fn test_packet_types() {
  let mut type_codes = Vec::<u8>::new();
  type_codes.push(PacketType::Unknown as u8);
  type_codes.push(PacketType::TofEvent as u8);
  type_codes.push(PacketType::Monitor as u8);
  type_codes.push(PacketType::MasterTrigger as u8);
  type_codes.push(PacketType::HeartBeat as u8);
  type_codes.push(PacketType::RBEventHeader as u8);
  type_codes.push(PacketType::RBEvent as u8);
  type_codes.push(PacketType::RBEventMemoryView as u8);
  type_codes.push(PacketType::TofCommand as u8);
  type_codes.push(PacketType::RBCommand as u8);
  type_codes.push(PacketType::RBMoni as u8);
  type_codes.push(PacketType::PBMoniData as u8);
  type_codes.push(PacketType::LTBMoniData as u8);
  type_codes.push(PacketType::PAMoniData as u8);
  type_codes.push(PacketType::CPUMoniData as u8);
  type_codes.push(PacketType::MonitorMtb as u8);
  type_codes.push(PacketType::RBCalibration as u8);
  for tc in type_codes.iter() {
    assert_eq!(*tc,PacketType::try_from(*tc).unwrap() as u8);  
  }
}
<|MERGE_RESOLUTION|>--- conflicted
+++ resolved
@@ -50,7 +50,6 @@
 impl From<u8> for PacketType {
   fn from(value: u8) -> Self {
     match value {
-<<<<<<< HEAD
       0u8   => PacketType::Unknown,
       20u8  => PacketType::RBEvent,
       21u8  => PacketType::TofEvent,
@@ -58,7 +57,7 @@
       40u8  => PacketType::HeartBeat,
       60u8  => PacketType::MasterTrigger,
       70u8  => PacketType::RBEventHeader,
-      80u8  => PacketType::MonitorTofCmp,
+      80u8  => PacketType::CPUMoniData,
       90u8  => PacketType::MonitorMtb,
       100u8 => PacketType::RBMoni,
       120u8 => PacketType::RBEventMemoryView,
@@ -68,26 +67,6 @@
       160u8 => PacketType::Ping,
       255u8 => PacketType::MultiPacket,
       _     => PacketType::Unknown
-=======
-      0u8   => Ok(PacketType::Unknown),
-      20u8  => Ok(PacketType::RBEvent),
-      21u8  => Ok(PacketType::TofEvent),
-      30u8  => Ok(PacketType::Monitor),
-      40u8  => Ok(PacketType::HeartBeat),
-      60u8  => Ok(PacketType::MasterTrigger),
-      70u8  => Ok(PacketType::RBEventHeader),
-      80u8  => Ok(PacketType::CPUMoniData),
-      90u8  => Ok(PacketType::MonitorMtb),
-      100u8 => Ok(PacketType::RBMoni),
-      101u8 => Ok(PacketType::PBMoniData),
-      102u8 => Ok(PacketType::LTBMoniData),
-      103u8 => Ok(PacketType::PAMoniData),
-      120u8 => Ok(PacketType::RBEventMemoryView),
-      130u8 => Ok(PacketType::RBCalibration),
-      140u8 => Ok(PacketType::TofCommand),
-      150u8 => Ok(PacketType::RBCommand),
-      _     => Err("I am not sure how to convert this value!")
->>>>>>> d34f82f3
     }
   }
 }

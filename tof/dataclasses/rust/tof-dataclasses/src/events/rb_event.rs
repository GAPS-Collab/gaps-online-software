--- conflicted
+++ resolved
@@ -67,23 +67,13 @@
 
 impl From<u8> for EventStatus {
   fn from(value: u8) -> Self {
-<<<<<<< HEAD
-=======
-  // I am not sure about this hard coding, but the code
-  //  looks nicer - Paolo
->>>>>>> ba560d7c
     match value {
       0u8  => EventStatus::Unknown,
       10u8 => EventStatus::CRC32Wrong,
       11u8 => EventStatus::TailWrong,
-<<<<<<< HEAD
+      12u8 => EventStatus::ChannelIDWrong,
       42u8 => EventStatus::Perfect,
       _    => EventStatus::Unknown
-=======
-      12u8 => EventStatus::ChannelIDWrong,
-      42u8 => EventStatus::Perfect,
-      _    => EventStatus::Unknown,
->>>>>>> ba560d7c
     }
   }
 }

[package]
name = "tof-dataclasses"
<<<<<<< HEAD
version = "0.5.0"
=======
version = "0.4.2"
>>>>>>> e8613f62
edition = "2021"

# See more keys and their definitions at https://doc.rust-lang.org/cargo/reference/manifest.html

[[bench]]
name = "bench"
harness = false

[[test]]
name = "test"
required-features = ["random"]

[features]
random=["rand"]


[dev-dependencies]
# for testing
# used for the random number generation
#rand = "0.8"
criterion = "0.4"

[dependencies]
# logging
log  = "0.4"
pretty_env_logger = "0.4"
<<<<<<< HEAD
rand = {version = "0.8", optional = true}
=======
json = "0.12" 

>>>>>>> e8613f62


# nom for cominatoric parsers
nom = "7.1"
# strum to enhance enum 
# with messages, iterators
strum = "0.24"
strum_macros = "0.24"

sqlite = "0.30"
<|MERGE_RESOLUTION|>--- conflicted
+++ resolved
@@ -1,10 +1,6 @@
 [package]
 name = "tof-dataclasses"
-<<<<<<< HEAD
 version = "0.5.0"
-=======
-version = "0.4.2"
->>>>>>> e8613f62
 edition = "2021"
 
 # See more keys and their definitions at https://doc.rust-lang.org/cargo/reference/manifest.html
@@ -31,16 +27,12 @@
 # logging
 log  = "0.4"
 pretty_env_logger = "0.4"
-<<<<<<< HEAD
 rand = {version = "0.8", optional = true}
-=======
 json = "0.12" 
-
->>>>>>> e8613f62
 
 
 # nom for cominatoric parsers
-nom = "7.1"
+#nom = "7.1"
 # strum to enhance enum 
 # with messages, iterators
 strum = "0.24"

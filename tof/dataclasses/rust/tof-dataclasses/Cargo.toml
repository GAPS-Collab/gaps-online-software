[package]
name = "tof-dataclasses"
version = "0.8.0"
edition = "2021"

# See more keys and their definitions at https://doc.rust-lang.org/cargo/reference/manifest.html

[[bench]]
name = "bench"
harness = false

[[test]]
name = "test"
required-features = ["random"]

[features]
random=["rand"]
database=["sqlite"]
tofcontrol=["tof-control"]
advanced-algorithms=["smoothed_z_score"]

[dev-dependencies]
# for testing
# used for the random number generation
#rand = "0.8"
criterion = "0.4"

[dependencies]
# logging
log  = "0.4"
#pretty_env_logger = "0.4"
rand = {version = "0.8", optional = true}
json = "0.12" 
#statrs = "0.14"
# Takeru's tof-control
tof-control = {path = "../../../extern/tof-control", optional = true, version = "0.2", features=[] }
smoothed_z_score = {version = "0.1", optional = true}
sqlite = {version = "0.30", optional = true}
statistical = "1.0"
# nom for cominatoric parsers
#nom = "7.1"
# strum to enhance enum 
# with messages, iterators
#strum = "0.24"
#strum_macros = "0.24"
serde = { version = "1.0", features = ["derive"] }
serde_json = "1.0"
<<<<<<< HEAD
crc = "3.0"
libdeflater = "1.19"
=======
cfg-if = "1.0"

>>>>>>> 30b2276e
<|MERGE_RESOLUTION|>--- conflicted
+++ resolved
@@ -45,10 +45,5 @@
 #strum_macros = "0.24"
 serde = { version = "1.0", features = ["derive"] }
 serde_json = "1.0"
-<<<<<<< HEAD
 crc = "3.0"
-libdeflater = "1.19"
-=======
 cfg-if = "1.0"
-
->>>>>>> 30b2276e
